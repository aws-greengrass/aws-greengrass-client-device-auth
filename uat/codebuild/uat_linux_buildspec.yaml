--- conflicted
+++ resolved
@@ -14,13 +14,8 @@
   build:
     commands:
       - curl -s https://d2s8p88vqu9w66.cloudfront.net/releases/greengrass-nucleus-latest.zip > /tmp/greengrass-nucleus-latest.zip
-<<<<<<< HEAD
-      - mvn -U -DskipTests -ntp verify -f uat/pom.xml
-      - java -Dggc.archive=/tmp/greengrass-nucleus-latest.zip -Dtags=GGMQ -jar uat/testing-features/target/client-devices-auth-testing-features.jar
-=======
-      - mvn -DskipTests=false -U -ntp clean verify -f uat/pom.xml
+      - mvn -U -DskipTests -ntp clean verify -f uat/pom.xml
       - java -Dggc.archive=/tmp/greengrass-nucleus-latest.zip -Dtags="$CUCUMBER_TAGS" -jar uat/testing-features/target/client-devices-auth-testing-features.jar 2>&1 | tee build.log
->>>>>>> 149013ba
 
 artifacts:
   files:
