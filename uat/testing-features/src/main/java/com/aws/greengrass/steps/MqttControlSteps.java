/*
 * Copyright Amazon.com, Inc. or its affiliates. All Rights Reserved.
 * SPDX-License-Identifier: Apache-2.0
 */

package com.aws.greengrass.steps;

import com.aws.greengrass.testing.features.IotSteps;
import com.aws.greengrass.testing.model.RegistrationContext;
import com.aws.greengrass.testing.model.ScenarioContext;
import com.aws.greengrass.testing.model.TestContext;
import com.aws.greengrass.testing.modules.model.AWSResourcesContext;
import com.aws.greengrass.testing.mqtt.client.Mqtt5Disconnect;
import com.aws.greengrass.testing.mqtt.client.Mqtt5Message;
import com.aws.greengrass.testing.mqtt.client.Mqtt5RetainHandling;
import com.aws.greengrass.testing.mqtt.client.Mqtt5Subscription;
import com.aws.greengrass.testing.mqtt.client.MqttConnectRequest;
import com.aws.greengrass.testing.mqtt.client.MqttProtoVersion;
import com.aws.greengrass.testing.mqtt.client.MqttPublishReply;
import com.aws.greengrass.testing.mqtt.client.MqttQoS;
import com.aws.greengrass.testing.mqtt.client.MqttSubscribeReply;
import com.aws.greengrass.testing.mqtt.client.TLSSettings;
import com.aws.greengrass.testing.mqtt.client.control.api.AgentControl;
import com.aws.greengrass.testing.mqtt.client.control.api.ConnectionControl;
import com.aws.greengrass.testing.mqtt.client.control.api.EngineControl;
import com.aws.greengrass.testing.mqtt.client.control.api.addon.Event;
import com.aws.greengrass.testing.mqtt.client.control.api.addon.EventFilter;
import com.aws.greengrass.testing.mqtt.client.control.implementation.PublishReasonCode;
import com.aws.greengrass.testing.mqtt.client.control.implementation.SubscribeReasonCode;
import com.aws.greengrass.testing.mqtt.client.control.implementation.addon.EventStorageImpl;
import com.aws.greengrass.testing.mqtt.client.control.implementation.addon.MqttMessageEvent;
import com.aws.greengrass.testing.resources.AWSResources;
import com.aws.greengrass.testing.resources.iot.IotCertificateSpec;
import com.aws.greengrass.testing.resources.iot.IotLifecycle;
import com.aws.greengrass.testing.resources.iot.IotPolicySpec;
import com.aws.greengrass.testing.resources.iot.IotThingSpec;
import com.google.protobuf.ByteString;
import io.cucumber.guice.ScenarioScoped;
import io.cucumber.java.After;
import io.cucumber.java.ParameterType;
import io.cucumber.java.en.And;
import io.cucumber.java.en.Then;
import io.cucumber.java.en.When;
import io.grpc.StatusRuntimeException;
import lombok.AllArgsConstructor;
import lombok.Data;
import lombok.NonNull;
import lombok.extern.log4j.Log4j2;
import software.amazon.awssdk.crt.io.SocketOptions;
import software.amazon.awssdk.crt.io.TlsContextOptions;
import software.amazon.awssdk.iot.discovery.DiscoveryClient;
import software.amazon.awssdk.iot.discovery.DiscoveryClientConfig;
import software.amazon.awssdk.iot.discovery.model.DiscoverResponse;
import software.amazon.awssdk.iot.discovery.model.GGCore;
import software.amazon.awssdk.iot.discovery.model.GGGroup;
import software.amazon.awssdk.services.greengrassv2.GreengrassV2Client;
import software.amazon.awssdk.utils.CollectionUtils;

import java.io.IOException;
import java.util.ArrayList;
import java.util.Collection;
import java.util.Collections;
import java.util.HashMap;
import java.util.List;
import java.util.Map;
import java.util.Set;
import java.util.concurrent.ExecutionException;
import java.util.concurrent.TimeUnit;
import java.util.concurrent.TimeoutException;
import java.util.stream.Collectors;
import java.util.stream.IntStream;
import javax.inject.Inject;

import static software.amazon.awssdk.iot.discovery.DiscoveryClient.TLS_EXT_ALPN;

@Log4j2
@ScenarioScoped
public class MqttControlSteps {
    private static final String DEFAULT_CLIENT_DEVICE_POLICY_CONFIG = "/configs/iot/basic_client_device_policy.yaml";

    private static final int DEFAULT_MQTT_TIMEOUT_SEC = 30;

    private static final String MQTT_VERSION_311 = "v3";
    private static final String MQTT_VERSION_50 = "v5";
    private static final String DEFAULT_MQTT_VERSION = MQTT_VERSION_50;

    @SuppressWarnings("PMD.AvoidUsingHardCodedIP")
    private static final String DEFAULT_CONTROL_GRPC_IP = "127.0.0.1";
    private static final String MQTT_CONTROL_ADDRESSES_KEY = "mqttControlAddresses";

    private static final int DEFAULT_CONTROL_GRPC_PORT = 0;
    private static final String MQTT_CONTROL_PORT_KEY = "mqttControlPort";

    private static final int MIN_QOS = 0;
    private static final int MAX_QOS = 2;

    // TODO: use scenario supplied values instead of defaults
    private static final int DEFAULT_MQTT_KEEP_ALIVE = 60;
    private static final boolean DEFAULT_CONNECT_CLEAR_SESSION = true;

    private static final boolean DEFAULT_PUBLISH_RETAIN = false;

    private static final Integer DEFAULT_SUBSCRIPTION_ID = null;        // NOTE: do not set for IoT Core broker !!!
    private static final boolean DEFAULT_SUBSCRIBE_NO_LOCAL = false;
    private static final boolean DEFAULT_SUBSCRIBE_RETAIN_AS_PUBLISHED = false;
    private static final Mqtt5RetainHandling DEFAULT_SUBSCRIBE_RETAIN_HANDLING
            = Mqtt5RetainHandling.MQTT5_RETAIN_SEND_AT_SUBSCRIPTION;

    private static final int IOT_CORE_MQTT_PORT = 8883;


    private final TestContext testContext;

    private final ScenarioContext scenarioContext;
    private final RegistrationContext registrationContext;
    private final AWSResources resources;
    private final AWSResourcesContext resourcesContext;

    private final IotSteps iotSteps;
    private final EngineControl engineControl;
    private final EventStorageImpl eventStorage;

    private final GreengrassV2Client greengrassClient;

    /** Actual value of timeout in seconds used in all MQTT opetations. */
    private int mqttTimeoutSec = DEFAULT_MQTT_TIMEOUT_SEC;

    /** Actual value of subscribe no local option. */
    private boolean subscribeNoLocal = DEFAULT_SUBSCRIBE_NO_LOCAL;

    private boolean subscribeRetainAsPublished = DEFAULT_SUBSCRIBE_RETAIN_AS_PUBLISHED;

    /** Actual value of subscribe retain handling option. */
    private Mqtt5RetainHandling subscribeRetainHandling = DEFAULT_SUBSCRIBE_RETAIN_HANDLING;

    /** Actual value of publish retain option. */
    private boolean publishRetain = DEFAULT_PUBLISH_RETAIN;

    private final Map<String, List<MqttBrokerConnectionInfo>> brokers = new HashMap<>();
    private final Map<String, MqttProtoVersion> mqttVersions = new HashMap<>();

    private final EngineControl.EngineEvents engineEvents = new EngineControl.EngineEvents() {
        @Override
        public void onAgentAttached(AgentControl agentControl) {
            log.info("Agent {} is connected", agentControl.getAgentId());
        }

        @Override
        public void onAgentDeattached(AgentControl agentControl) {
            log.info("Agent {} is disconnected", agentControl.getAgentId());
        }
    };

    private final AgentControl.ConnectionEvents connectionEvents = new AgentControl.ConnectionEvents() {
        @Override
        public void onMessageReceived(ConnectionControl connectionControl, Mqtt5Message message) {
            eventStorage.addEvent(new MqttMessageEvent(connectionControl, message));
            log.info("Message received on connection with name {}: {}", connectionControl.getConnectionName(), message);
        }

        @Override
        public void onMqttDisconnect(ConnectionControl connectionControl, Mqtt5Disconnect disconnect, String error) {
            log.info("MQTT client disconnected. Error: {}", error);
        }
    };

    /**
     * Creates instance of MqttControlSteps.
     *
     * @param testContext the instance of TestContext
     * @param scenarioContext the instance of ScenarioContext
     * @param registrationContext the instance of RegistrationContext
     * @param resources the instance of AWSResources
     * @param resourcesContext the instance of AWSResourcesContext
     * @param iotSteps the instance of IotSteps
     * @param engineControl the MQTT clients control
     * @param eventStorage the MQTT event storage
     * @param greengrassClient the GreengrassV2Client instance
     * @throws IOException on IO errors
     */
    @Inject
    public MqttControlSteps(
            TestContext testContext,
            ScenarioContext scenarioContext,
            RegistrationContext registrationContext,
            AWSResources resources,
            AWSResourcesContext resourcesContext,
            IotSteps iotSteps,
            EngineControl engineControl,
            EventStorageImpl eventStorage,
            GreengrassV2Client greengrassClient) throws IOException {
        this.testContext = testContext;
        this.scenarioContext = scenarioContext;
        this.registrationContext = registrationContext;
        this.resources = resources;
        this.resourcesContext = resourcesContext;
        this.iotSteps = iotSteps;
        this.engineControl = engineControl;
        this.eventStorage = eventStorage;
        this.greengrassClient = greengrassClient;

        initMqttVersions();
        startMqttControl();
    }

    /**
     * Associate client device with a core device .
     *
     * @param clientDeviceId string user defined client device id
     */
    @When("I associate {string} with ggc")
    public void associateClient(String clientDeviceId) {
        final String coreName = testContext.coreThingName();
        final String clientDeviceThingName = getClientDeviceThingName(clientDeviceId);
        greengrassClient.batchAssociateClientDeviceWithCoreDevice(b -> b.coreDeviceThingName(coreName)
                                                                    .entries(d -> d.thingName(clientDeviceThingName)));
    }

    /**
     * Creates IoT Thing with IoT certificate and IoT policy.
     *
     * @param clientDeviceId string user defined client device id
     * @throws IOException thrown when default device policy is not found
     */
    @And("I create client device {string}")
    public void createClientDevice(String clientDeviceId) throws IOException {
        final String clientDeviceThingName = getClientDeviceThingName(clientDeviceId);
        scenarioContext.put(clientDeviceId, clientDeviceThingName);

        IotPolicySpec iotPolicySpec = createDefaultClientDevicePolicy(clientDeviceId);
        IotCertificateSpec iotCertificateSpec = IotCertificateSpec.builder()
                                                                  .thingName(clientDeviceThingName)
                                                                  .build();
        IotThingSpec iotThingSpec = IotThingSpec.builder()
                                                .thingName(clientDeviceThingName)
                                                .policySpec(iotPolicySpec)
                                                .createCertificate(true)
                                                .certificateSpec(iotCertificateSpec)
                                                .build();
        IotThingSpec iotThing = resources.create(iotThingSpec);
        log.debug("IoT Thing for client device {} is: {}", clientDeviceId, iotThing);
    }

    /**
     * Creates MQTT connection.
     *
     * @param clientDeviceId the id of the device (thing name) as defined by user in scenario
     * @param componentId  the componentId of MQTT client
     * @param brokerId the id of broker, before must be discovered or added by default
     */
    @And("I connect device {string} on {word} to {string}")
    public void connect(String clientDeviceId, String componentId, String brokerId) {
        connect(clientDeviceId, componentId, brokerId, DEFAULT_MQTT_VERSION);
    }

    /**
     * Creates MQTT connection.
     *
     * @param clientDeviceId the id of the device (thing name) as defined by user in scenario
     * @param componentId  the componentId of MQTT client
     * @param brokerId the id of broker, before must be discovered or added by default
     * @param mqttVersion the MQTT version string
     */
    @SuppressWarnings({"PMD.AvoidCatchingGenericException", "PMD.UseObjectForClearerAPI"})
    @And("I connect device {string} on {word} to {string} using mqtt {string}")
    public void connect(String clientDeviceId, String componentId, String brokerId, String mqttVersion) {

        // get address information about broker
        final List<MqttBrokerConnectionInfo> bc = brokers.get(brokerId);
        if (CollectionUtils.isNullOrEmpty(bc)) {
            throw new RuntimeException("There is no address information about broker, "
                                        + "probably discovery step missing in scenario");
        }


        // get agent control by componentId
        AgentControl agentControl = getAgentControl(componentId);

        // request for new MQTT connection
        final String clientDeviceThingName = getClientDeviceThingName(clientDeviceId);

        // resolve MQTT version string to gRPC enum
        MqttProtoVersion version = convertMqttVersion(mqttVersion);

        RuntimeException lastException = null;
        for (final MqttBrokerConnectionInfo broker : bc) {
            final List<String> caList = broker.getCaList();
            final String host = broker.getHost();
            final Integer port = broker.getPort();
            log.info("Creating MQTT connection with broker {} to address {}:{} as Thing {} on {} using MQTT {}",
                     brokerId, host, port, clientDeviceThingName, componentId, mqttVersion);
            MqttConnectRequest request = buildMqttConnectRequest(
                    clientDeviceThingName, caList, host, port, version);
            try {
                ConnectionControl connectionControl
                        = agentControl.createMqttConnection(request, connectionEvents);
                log.info("Connection with broker {} established to address {}:{} as Thing {} on {}",
                         brokerId, host, port, clientDeviceThingName, componentId);
                setConnectionControl(connectionControl, clientDeviceThingName);
                return;
            } catch (RuntimeException ex) {
                lastException = ex;
            }
        }

        if (lastException == null) {
            throw new RuntimeException("No addresses to connect");
        }
        throw lastException;
    }

    /**
     * Disconnect IoT Thing.
     *
     * @param clientDeviceId string user defined client device id
     * @param reasonCode int disconnect reason code
     */
    @And("I disconnect device {string} with reason code {int}")
    public void disconnect(String clientDeviceId, int reasonCode) {
        // getting connectionControl by clientDeviceId
        final String clientDeviceThingName = getClientDeviceThingName(clientDeviceId);
        ConnectionControl connectionControl = getConnectionControl(clientDeviceThingName);

        // do disconnect
        connectionControl.closeMqttConnection(reasonCode);
        log.info("Thing {} was disconnected with reason code {}", clientDeviceId, reasonCode);
    }

    @SuppressWarnings("PMD.UnnecessaryAnnotationValueElement")
    @ParameterType(value = "true|True|TRUE|false|False|FALSE")
    public Boolean booleanValue(String value) {
        return Boolean.valueOf(value);
    }

    /**
     * Sets MQTT operations timeout value.
     *
     * @param mqttTimeoutSec MQTT operations timeout in seconds
     */
    @And("I set MQTT timeout to {int} second(s)")
    public void setMqttTimeoutSec(int mqttTimeoutSec) {
        this.mqttTimeoutSec = mqttTimeoutSec;
    }

    /**
     * Sets MQTT subscribe 'no local' flag.
     *
     * @param subscribeNoLocal the new values of 'no local' flag.
     */
    @And("I set MQTT subscribe no local flag to {booleanValue}")
    public void setSubscribeNoLocal(Boolean subscribeNoLocal) {
        this.subscribeNoLocal = subscribeNoLocal;
    }

    /**
     * Sets MQTT subscribe 'retain as published' flag.
     *
     * @param subscribeRetainAsPublished the new values of 'retain as published' flag.
     */
    @And("I set MQTT subscribe retain as published flag to {booleanValue}")
    public void setSubscribeRetainAsPublished(Boolean subscribeRetainAsPublished) {
        this.subscribeRetainAsPublished = subscribeRetainAsPublished;
    }


    /**
     * Sets MQTT subscribe 'retain handling' property.
     *
     * @param subscribeRetainHandling the new values of 'retain handling' property.
     */
    @And("I set MQTT subscribe retain handling property to {string}")
    public void setSubscribeRetainHandling(String subscribeRetainHandling) {
        this.subscribeRetainHandling = Mqtt5RetainHandling.valueOf(subscribeRetainHandling);
    }

    /**
     * Sets MQTT publish 'retain' flag.
     *
     * @param retain the new values of publish 'retain' flag.
     */
    @And("I set MQTT publish retain flag to {booleanValue}")
    public void setPublishRetain(Boolean retain) {
        this.publishRetain = retain;
    }

    /**
     * Subscribe the MQTT topics by filter.
     *
     * @param clientDeviceId the user defined client device id
     * @param topicFilterString the topics filter to subscribe
     * @param qos the max value of MQTT QoS for subscribe
     * @throws StatusRuntimeException thrown on gRPC errors
     * @throws IllegalArgumentException on invalid QoS argument
     */
    @When("I subscribe {string} to {string} with qos {int}")
    public void subscribe(@NonNull String clientDeviceId, @NonNull String topicFilterString, int qos) {
        final Set<Integer> expectedSet = IntStream.rangeClosed(0, qos).boxed().collect(Collectors.toSet());
        subscribe(clientDeviceId, topicFilterString, qos, expectedSet);
    }

    /**
     * Subscribe the MQTT topics by filter.
     *
     * @param clientDeviceId the user defined client device id
     * @param topicFilterString the topics filter to subscribe
     * @param qos the max value of MQTT QoS for subscribe
     * @param expectedStatus the status of MQTT QoS for subscribe reply
     * @throws StatusRuntimeException thrown on gRPC errors
     * @throws IllegalArgumentException on invalid QoS argument
     */
    @When("I subscribe {string} to {string} with qos {int} and expect status {string}")
    public void subscribe(@NonNull String clientDeviceId, @NonNull String topicFilterString,
<<<<<<< HEAD
                          int qos, int retainHandling) {
        // getting connectionControl by clientDeviceId
        final String clientDeviceThingName = getClientDeviceThingName(clientDeviceId);
        ConnectionControl connectionControl = getConnectionControl(clientDeviceThingName);

        final String filter = scenarioContext.applyInline(topicFilterString);

        // do subscription
        log.info("Create MQTT subscription for Thing {} to topics filter {} with QoS {}", clientDeviceThingName,
                    filter, qos);
        Mqtt5RetainHandling mqtt5RetainHandling = Optional.ofNullable(Mqtt5RetainHandling.forNumber(retainHandling))
                .orElse(DEFAULT_SUBSCRIBE_RETAIN_HANDLING);

        // TODO: use non default settings here
        Mqtt5Subscription mqtt5Subscription = buildMqtt5Subscription(filter,
                                                                        qos,
                                                                        SUBSCRIBE_NO_LOCAL,
                                                                        SUBSCRIBE_RETAIN_AS_PUBLISHED,
                                                                        mqtt5RetainHandling);
        MqttSubscribeReply mqttSubscribeReply = connectionControl.subscribeMqtt(SUBSCRIPTION_ID, null,
                mqtt5Subscription);
        if (mqttSubscribeReply == null) {
            throw new RuntimeException("Do not receive reply to MQTT subscribe request");
        }

        List<Integer> reasons = mqttSubscribeReply.getReasonCodesList();
        if (reasons == null) {
            throw new RuntimeException("Receive reply to MQTT subscribe request with missing reason codes");
        }

        if (reasons.size() != 1 || reasons.get(0) == null) {
            throw new RuntimeException("Receive reply to MQTT subscribe request with unexpected number "
                                        + "of reason codes should be 1 but has " + reasons.size());
        }

        int reason = reasons.get(0);
        if (reason > MQTT5_GRANTED_QOS_2) {
            throw new RuntimeException("Receive reply to MQTT subscribe request with unsuccessful reason code "
                                        + reason);
        }

        if (reason != qos) {
            throw new RuntimeException("Receive reply to MQTT subscribe request with unexpected reason code should be "
                                        + qos + " but has " + reason);
        }
        log.info("MQTT subscription has on topics filter {} been created", filter);
=======
                          int qos, String expectedStatus) {
        subscribe(clientDeviceId, topicFilterString, qos,
                  Collections.singleton(SubscribeReasonCode.valueOf(expectedStatus).getValue()));
>>>>>>> be759bba
    }

    /**
     * Subscribe the MQTT topics by filter.
     *
     * @param clientDeviceId the user defined client device id
     * @param topicFilterString the topics filter to subscribe
     * @param qos the max value of MQTT QoS for subscribe
     * @param expectedStatuses the set of expected statuses of MQTT subscribe reply
     * @throws StatusRuntimeException thrown on gRPC errors
     * @throws IllegalArgumentException on invalid QoS argument
     */
    private void subscribe(@NonNull String clientDeviceId, @NonNull String topicFilterString,
                          int qos, final Set<Integer> expectedStatuses) {
        if (qos < MIN_QOS || qos > MAX_QOS) {
            throw new IllegalArgumentException("Invalid QoS value " + qos + " requested");
        }

        // getting connectionControl by clientDeviceId
        final String clientDeviceThingName = getClientDeviceThingName(clientDeviceId);
        ConnectionControl connectionControl = getConnectionControl(clientDeviceThingName);

        final String filter = scenarioContext.applyInline(topicFilterString);

        // do subscription
        log.info("Create MQTT subscription for Thing {} to topics filter {} with QoS {} no local {} "
                    + "retain handling {} ", clientDeviceThingName, filter, qos, subscribeNoLocal,
                    subscribeRetainHandling);

        Mqtt5Subscription mqtt5Subscription = buildMqtt5Subscription(filter,
                qos,
<<<<<<< HEAD
                SUBSCRIBE_NO_LOCAL,
                SUBSCRIBE_RETAIN_AS_PUBLISHED,
                DEFAULT_SUBSCRIBE_RETAIN_HANDLING);
        MqttSubscribeReply mqttSubscribeReply = connectionControl.subscribeMqtt(SUBSCRIPTION_ID, null,
                mqtt5Subscription);
=======
                subscribeNoLocal,
                subscribeRetainAsPublished,
                subscribeRetainHandling);
        MqttSubscribeReply mqttSubscribeReply = connectionControl.subscribeMqtt(DEFAULT_SUBSCRIPTION_ID,
                                                                                mqtt5Subscription);
>>>>>>> be759bba
        if (mqttSubscribeReply == null) {
            throw new RuntimeException("Do not receive reply to MQTT subscribe request");
        }

        List<Integer> reasons = mqttSubscribeReply.getReasonCodesList();
        if (reasons == null) {
            throw new RuntimeException("Receive reply to MQTT subscribe request with missing reason codes");
        }

        if (reasons.size() != 1 || reasons.get(0) == null) {
            throw new RuntimeException("Receive reply to MQTT subscribe request with unexpected number "
                    + "of reason codes should be 1 but has " + reasons.size());
        }

        final int reason = reasons.get(0);
        if (expectedStatuses.contains(reason)) {
            log.info("MQTT subscription has on topics filter {} been created with reason code {}", filter, reason);
        } else {
            if (expectedStatuses.size() == 1) {
                log.error("MQTT subscription has on topics filter {} been failed. Expected reason code was {},"
                    + " but returned {}", filter, expectedStatuses.iterator().next(), reason);
            } else {
                log.error("MQTT subscription has on topics filter {} been failed. Unexpected reason code {}", filter,
                          reason);
            }
            throw new RuntimeException("Receive reply to MQTT subscribe request with missing reason codes");
        }
    }

    /**
     * Publish the MQTT message.
     *
     * @param clientDeviceId user defined client device id
     * @param topicString the topic to publish message
     * @param qos the value of MQTT QoS for publishing
     * @param message the the content of message to publish
     * @throws StatusRuntimeException on gRPC errors
     * @throws IllegalArgumentException on invalid QoS argument
     */
    @When("I publish from {string} to {string} with qos {int} and message {string}")
    public void publish(String clientDeviceId, String topicString, int qos, String message) {
        publish(clientDeviceId, topicString, qos, message, PublishReasonCode.SUCCESS.getValue());
    }

    /**
     * Publish the MQTT message.
     *
     * @param clientDeviceId user defined client device id
     * @param topicString the topic to publish message
     * @param qos the value of MQTT QoS for publishing
     * @param message the the content of message to publish
     * @param expectedStatus the status of MQTT QoS for publish reply
     * @throws StatusRuntimeException on gRPC errors
     * @throws IllegalArgumentException on invalid QoS argument
     */
    @When("I publish from {string} to {string} with qos {int} and message {string} and expect status {int}")
    public void publish(String clientDeviceId, String topicString, int qos, String message, int expectedStatus) {
        // getting connectionControl by clientDeviceId
        final String clientDeviceThingName = getClientDeviceThingName(clientDeviceId);
        ConnectionControl connectionControl = getConnectionControl(clientDeviceThingName);

        final String topic = scenarioContext.applyInline(topicString);

        // do publishing
        log.info("Publishing MQTT message {} as Thing {} to topics filter {} with QoS {} and retain {}", message,
                    clientDeviceThingName, topic, qos, publishRetain);
        Mqtt5Message mqtt5Message = buildMqtt5Message(qos, publishRetain, topic, message);
        MqttPublishReply mqttPublishReply = connectionControl.publishMqtt(mqtt5Message);
        if (mqttPublishReply == null) {
            throw new RuntimeException("Do not receive reply to MQTT publish request");
        }

        final int reasonCode = mqttPublishReply.getReasonCode();
        if (reasonCode != expectedStatus) {
            throw new RuntimeException("MQTT publish completed with negative reason code " + reasonCode);
        }

        log.info("MQTT message {} has been succesfully published", message);
    }


    /**
     * Verify is MQTT message is received in limited duration of time.
     *
     * @param message content of message to receive
     * @param clientDeviceId the user defined client device id
     * @param topicString the topic (not a filter) which message has been sent
     * @param value the duration of time to wait for message
     * @param unit the time unit to wait
     * @throws TimeoutException when matched message was not received in specified duration of time
     * @throws RuntimeException on internal errors
     * @throws InterruptedException then thread has been interrupted
     */
    @SuppressWarnings("PMD.UseObjectForClearerAPI")
    @And("message {string} received on {string} from {string} topic within {int} {word}")
    public void receive(String message, String clientDeviceId, String topicString, int value, String unit)
                            throws TimeoutException, InterruptedException {
        receive(message, clientDeviceId, topicString, value, unit, true);
    }

    /**
     * Verify is MQTT message is received in limited duration of time.
     *
     * @param message content of message to receive
     * @param clientDeviceId the user defined client device id
     * @param topicString the topic (not a filter) which message has been sent
     * @param value the duration of time to wait for message
     * @param unit the time unit to wait
     * @param isExpectedMessage used for setting message expectation
     * @throws TimeoutException when matched message was not received in specified duration of time
     * @throws RuntimeException on internal errors
     * @throws InterruptedException then thread has been interrupted
     */
    @SuppressWarnings("PMD.UseObjectForClearerAPI")
    @And("message {string} received on {string} from {string} topic within {int} {word} is {booleanValue} expected")
    public void receive(String message, String clientDeviceId, String topicString, int value,
                        String unit, Boolean isExpectedMessage)
                            throws TimeoutException, InterruptedException {
        // getting connectionControl by clientDeviceId
        final String clientDeviceThingName = getClientDeviceThingName(clientDeviceId);
        ConnectionControl connectionControl = getConnectionControl(clientDeviceThingName);

        final String topic = scenarioContext.applyInline(topicString);

        // build filter
        EventFilter eventFilter = new EventFilter.Builder()
                                        .withType(Event.Type.EVENT_TYPE_MQTT_MESSAGE)
                                        .withConnectionControl(connectionControl)
                                        .withTopic(topic)
                                        .withContent(message)
                                        .build();
        // convert time units
        TimeUnit timeUnit = TimeUnit.valueOf(unit.toUpperCase());

        // awaiting for message
        log.info("Awaiting for MQTT message {} on topic {} on Thing {} for {} {}", message, topic,
                    clientDeviceThingName, value, unit);
        List<Event> events = new ArrayList<>();
        try {
            events = eventStorage.awaitEvents(eventFilter, value, timeUnit);
        } catch (TimeoutException e) {
            if (isExpectedMessage) {
                log.error("No matched MQTT messages have been received, ex: {}", e.getMessage());
                throw new RuntimeException(e);
            }
        }
        if (!isExpectedMessage && !events.isEmpty()) {
            throw new RuntimeException("MQTT unexpected messages have been received");
        }
    }

    /**
     * Discover IoT core device broker directly in OTF.
     *
     * @param brokerId       broker name in tests
     * @param clientDeviceId user defined client device id
     * @throws ExecutionException   thrown when future completed exceptionally
     * @throws InterruptedException thrown when the current thread was interrupted while waiting
     */
    @And("I discover core device broker as {string} from {string} in OTF")
    public void discoverCoreDeviceBroker(String brokerId, String clientDeviceId)
            throws ExecutionException, InterruptedException {
        final String clientDeviceThingName = getClientDeviceThingName(clientDeviceId);

        final IotThingSpec thingSpec = getClientDeviceThingSpec(clientDeviceThingName);
        final String crt = thingSpec.resource()
                                    .certificate()
                                    .certificatePem();
        final String key = thingSpec.resource()
                                    .certificate()
                                    .keyPair()
                                    .privateKey();
        final String region = resourcesContext.region().toString();
        final String ca = registrationContext.rootCA();
        try (SocketOptions socketOptions = new SocketOptions();
                TlsContextOptions tlsOptions = TlsContextOptions.createWithMtls(crt, key)
                                                                 .withCertificateAuthority(ca)
                                                                 .withAlpnList(TLS_EXT_ALPN);
                DiscoveryClientConfig config = new DiscoveryClientConfig(tlsOptions, socketOptions, region, 1, null);
                DiscoveryClient client = new DiscoveryClient(config)) {
            processDiscoveryResponse(brokerId, client.discover(clientDeviceThingName).get());
        }
    }

    /**
     * Set up IoT core broker.
     *
     * @param brokerId broker name in tests
     */
    @And("I label IoT Core broker as {string}")
    public void discoverCoreDeviceBroker(String brokerId) {
        final String endpoint = resources.lifecycle(IotLifecycle.class)
                                         .dataEndpoint();
        final String ca = registrationContext.rootCA();
        MqttBrokerConnectionInfo broker = new MqttBrokerConnectionInfo(
                endpoint, IOT_CORE_MQTT_PORT, Collections.singletonList(ca));
        brokers.put(brokerId, Collections.singletonList(broker));
        log.info("Added IoT Core broker as {} with endpoint {}:{}", brokerId, endpoint, IOT_CORE_MQTT_PORT);
    }

    /**
     * Unsubscribe the MQTT topics by filter.
     *
     * @param clientDeviceId the user defined client device id
     * @param filter the topics filter to unsubscribe
     */
    @Then("I unsubscribe core device broker as {string} from {string}")
    public void unsubscribe(String clientDeviceId, String filter) {
        // getting connectionControl by clientDeviceId
        final String clientDeviceThingName = getClientDeviceThingName(clientDeviceId);
        ConnectionControl connectionControl = getConnectionControl(clientDeviceThingName);

        // do unsubscribe
        log.info("Create MQTT unsubscription for Thing {} to topics filter {}", clientDeviceThingName, filter);

        MqttSubscribeReply mqttUnsubscribeReply = connectionControl.unsubscribeMqtt(filter);

        List<Integer> reasons = mqttUnsubscribeReply.getReasonCodesList();
        if (reasons == null) {
            throw new RuntimeException("Receive reply to MQTT unsubscribe request with missing reason codes");
        }

        if (reasons.size() != 1 || reasons.get(0) == null) {
            throw new RuntimeException("Receive reply to MQTT unsubscribe request with unexpected number "
                    + "of reason codes should be 1 but has " + reasons.size());
        }

        int reason = reasons.get(0);
        if (reason != PublishReasonCode.SUCCESS.getValue()) {
            throw new RuntimeException("Receive reply to MQTT unsubscribe request with unsuccessful reason code "
                    + reason);
        }
        log.info("MQTT topics filter {} has been unsubscribed", filter);
    }

    private IotPolicySpec createDefaultClientDevicePolicy(String policyNameOverride) throws IOException {
        return iotSteps.createPolicy(DEFAULT_CLIENT_DEVICE_POLICY_CONFIG, policyNameOverride);
    }

    private void startMqttControl() throws IOException {
        if (!engineControl.isEngineRunning()) {
            engineControl.startEngine(DEFAULT_CONTROL_GRPC_PORT, engineEvents);
        }

        final int boundPort = engineControl.getBoundPort();
        String[] addresses = engineControl.getIPs();
        log.info("MQTT clients control started gRPC service on port {} addresses {}", boundPort, addresses);

        if (addresses == null || addresses.length == 0) {
            addresses = new String[] { DEFAULT_CONTROL_GRPC_IP };
        }
        scenarioContext.put(MQTT_CONTROL_ADDRESSES_KEY, String.join(" ", addresses));
        scenarioContext.put(MQTT_CONTROL_PORT_KEY, String.valueOf(boundPort));
    }

    private MqttConnectRequest buildMqttConnectRequest(String clientDeviceThingName, List<String> caList, String host,
                                                        int port, MqttProtoVersion version) {
        final IotThingSpec thingSpec = getClientDeviceThingSpec(clientDeviceThingName);

        // TODO: use values from scenario instead of defaults for keepAlive, cleanSession
        return MqttConnectRequest.newBuilder()
                                 .setClientId(clientDeviceThingName)
                                 .setHost(host)
                                 .setPort(port)
                                 .setKeepalive(DEFAULT_MQTT_KEEP_ALIVE)
                                 .setCleanSession(DEFAULT_CONNECT_CLEAR_SESSION)
                                 .setTls(buildTlsSettings(thingSpec, caList))
                                 .setProtocolVersion(version)
                                 .build();
    }

    private IotThingSpec getClientDeviceThingSpec(String clientDeviceThingName) {
        return resources.trackingSpecs(IotThingSpec.class)
                        .filter(t -> clientDeviceThingName.equals(t.resource().thingName()))
                        .findFirst()
                        .orElseThrow(() -> new RuntimeException("Thing spec is not found"));
    }

    private TLSSettings buildTlsSettings(IotThingSpec thingSpec, List<String> caList) {
        return TLSSettings.newBuilder()
                          .addAllCaList(caList)
                          .setCert(thingSpec.resource()
                                            .certificate()
                                            .certificatePem())

                          .setKey(thingSpec.resource()
                                           .certificate()
                                           .keyPair()
                                           .privateKey())
                          .build();
    }

    private void processDiscoveryResponse(String brokerId, DiscoverResponse response) {
        if (response == null) {
            throw new IllegalStateException("Discovery response is missing");
        }

        final List<GGGroup> groups = response.getGGGroups();
        if (groups == null || groups.isEmpty() || groups.get(0) == null) {
            throw new IllegalStateException("Groups are missing in discovery response");
        }

        log.info("Discovered data for broker {}: ", brokerId);
        groups.stream().forEach(group -> {
            log.info("groupId {} with {} CA", group.getGGGroupId(), group.getCAs().size());
            group.getCores().stream().forEach(core -> {
                log.info("Core with thing Arn {}", core.getThingArn());
                core.getConnectivity().stream().forEach(ci -> {
                    log.info("Connectivity info: id {} host {} port {}",
                                ci. getId(),
                                ci.getHostAddress(),
                                ci.getPortNumber());
                });
            });
        });

        List<MqttBrokerConnectionInfo> mqttBrokerConnectionInfos = new ArrayList<>();
        groups.forEach(group -> {
            group.getCores()
                 .stream()
                 .map(GGCore::getConnectivity)
                 .flatMap(Collection::stream)
                 .map(ci -> new MqttBrokerConnectionInfo(
                    ci.getHostAddress(),
                    ci.getPortNumber(),
                    group.getCAs()))
                 .collect(Collectors.toCollection(() -> mqttBrokerConnectionInfos));
        });

        brokers.put(brokerId, mqttBrokerConnectionInfos);
    }

    private String getAgentId(String componentName) {
        return componentName;
    }

    /**
     * Randomize thing name provided by user in scenario to unique value.
     * That allow to run the same scenario multiple times in the same time without conflicts on backend.\
     *
     * @param clientDeviceId the thing name as provided by user in scenario
     * @return randomized thing name
     */
    private String getClientDeviceThingName(@NonNull String clientDeviceId) {
        return testContext.testId().idFor(clientDeviceId);
    }

    private AgentControl getAgentControl(@NonNull String componentId) {
        final String agentId = getAgentId(componentId);

        AgentControl agentControl = engineControl.getAgent(agentId);
        if (agentControl == null) {
            throw new IllegalStateException("Agent (MQTT client) with agentId '" + agentId
                                                + "' does not registered in the MQTT Clients Control");
        }

        agentControl.setTimeout(mqttTimeoutSec);
        return agentControl;
    }

    /*
     * FIXME: usage of clientDeviceThingName as a name of connection control
     *  does not allow to name multiple connection with the same clientDeviceId
     */
    private static String getConnectionName(@NonNull String clientDeviceThingName) {
        return clientDeviceThingName;
    }

    private void setConnectionControl(@NonNull ConnectionControl connectionControl,
                                        @NonNull String clientDeviceThingName) {
        final String connectionName = getConnectionName(clientDeviceThingName);
        connectionControl.setConnectionName(connectionName);
    }

    private ConnectionControl getConnectionControl(@NonNull String clientDeviceThingName) {
        final String connectionName = getConnectionName(clientDeviceThingName);
        ConnectionControl connectionControl = engineControl.getConnectionControl(connectionName);
        if (connectionControl == null) {
            throw new IllegalStateException("MQTT connection with name '" + connectionName
                                            + "' does not exist in the MQTT Clients Control");
        }

        connectionControl.setTimeout(mqttTimeoutSec);
        return connectionControl;
    }

    private MqttQoS getMqttQoS(int qos) {
        MqttQoS mqttQoS = MqttQoS.forNumber(qos);
        if (mqttQoS == null) {
            throw new IllegalArgumentException("Invalid MQTT QoS value " + qos);
        }
        return mqttQoS;
    }

    private Mqtt5Subscription buildMqtt5Subscription(@NonNull String filter, int qos, boolean noLocal,
                                                boolean retainAsPublished, 
                                                @NonNull Mqtt5RetainHandling retainHandling) {
        MqttQoS mqttQoS = getMqttQoS(qos);
        return Mqtt5Subscription.newBuilder()
                    .setFilter(filter)
                    .setQos(mqttQoS)
                    .setNoLocal(noLocal)
                    .setRetainAsPublished(retainAsPublished)
                    .setRetainHandling(retainHandling)
                    .build();
    }

    private Mqtt5Message buildMqtt5Message(int qos, boolean retain, @NonNull String topic, @NonNull String content) {
        MqttQoS mqttQoS = getMqttQoS(qos);
        return Mqtt5Message.newBuilder()
                            .setTopic(topic)
                            .setPayload(ByteString.copyFromUtf8(content))
                            .setQos(mqttQoS)
                            .setRetain(retain)
                            .build();
    }

    private void initMqttVersions() {
        mqttVersions.put(MQTT_VERSION_311, MqttProtoVersion.MQTT_PROTOCOL_V_311);
        mqttVersions.put(MQTT_VERSION_50, MqttProtoVersion.MQTT_PROTOCOL_V_50);
    }

    private MqttProtoVersion convertMqttVersion(String mqttVersion) {
        MqttProtoVersion version = mqttVersions.get(mqttVersion);

        if (version == null) {
            throw new IllegalArgumentException("Unknown MQTT version " + mqttVersion);
        }

        return version;
    }

    /**
     * Stop MQTT Control Engine.
     *
     * @throws InterruptedException thrown when the current thread was interrupted while waiting
     */
    @After
    public void stopMqttControlEngine() throws InterruptedException {
        try {
            engineControl.stopEngine();
            engineControl.awaitTermination();
        } catch (StatusRuntimeException e) {
            log.warn(e);
        }
    }

    @Data
    @AllArgsConstructor
    private class MqttBrokerConnectionInfo {
        private String host;
        private Integer port;
        private List<String> caList;
    }
}<|MERGE_RESOLUTION|>--- conflicted
+++ resolved
@@ -410,58 +410,9 @@
      */
     @When("I subscribe {string} to {string} with qos {int} and expect status {string}")
     public void subscribe(@NonNull String clientDeviceId, @NonNull String topicFilterString,
-<<<<<<< HEAD
-                          int qos, int retainHandling) {
-        // getting connectionControl by clientDeviceId
-        final String clientDeviceThingName = getClientDeviceThingName(clientDeviceId);
-        ConnectionControl connectionControl = getConnectionControl(clientDeviceThingName);
-
-        final String filter = scenarioContext.applyInline(topicFilterString);
-
-        // do subscription
-        log.info("Create MQTT subscription for Thing {} to topics filter {} with QoS {}", clientDeviceThingName,
-                    filter, qos);
-        Mqtt5RetainHandling mqtt5RetainHandling = Optional.ofNullable(Mqtt5RetainHandling.forNumber(retainHandling))
-                .orElse(DEFAULT_SUBSCRIBE_RETAIN_HANDLING);
-
-        // TODO: use non default settings here
-        Mqtt5Subscription mqtt5Subscription = buildMqtt5Subscription(filter,
-                                                                        qos,
-                                                                        SUBSCRIBE_NO_LOCAL,
-                                                                        SUBSCRIBE_RETAIN_AS_PUBLISHED,
-                                                                        mqtt5RetainHandling);
-        MqttSubscribeReply mqttSubscribeReply = connectionControl.subscribeMqtt(SUBSCRIPTION_ID, null,
-                mqtt5Subscription);
-        if (mqttSubscribeReply == null) {
-            throw new RuntimeException("Do not receive reply to MQTT subscribe request");
-        }
-
-        List<Integer> reasons = mqttSubscribeReply.getReasonCodesList();
-        if (reasons == null) {
-            throw new RuntimeException("Receive reply to MQTT subscribe request with missing reason codes");
-        }
-
-        if (reasons.size() != 1 || reasons.get(0) == null) {
-            throw new RuntimeException("Receive reply to MQTT subscribe request with unexpected number "
-                                        + "of reason codes should be 1 but has " + reasons.size());
-        }
-
-        int reason = reasons.get(0);
-        if (reason > MQTT5_GRANTED_QOS_2) {
-            throw new RuntimeException("Receive reply to MQTT subscribe request with unsuccessful reason code "
-                                        + reason);
-        }
-
-        if (reason != qos) {
-            throw new RuntimeException("Receive reply to MQTT subscribe request with unexpected reason code should be "
-                                        + qos + " but has " + reason);
-        }
-        log.info("MQTT subscription has on topics filter {} been created", filter);
-=======
                           int qos, String expectedStatus) {
         subscribe(clientDeviceId, topicFilterString, qos,
                   Collections.singleton(SubscribeReasonCode.valueOf(expectedStatus).getValue()));
->>>>>>> be759bba
     }
 
     /**
@@ -493,19 +444,11 @@
 
         Mqtt5Subscription mqtt5Subscription = buildMqtt5Subscription(filter,
                 qos,
-<<<<<<< HEAD
-                SUBSCRIBE_NO_LOCAL,
-                SUBSCRIBE_RETAIN_AS_PUBLISHED,
-                DEFAULT_SUBSCRIBE_RETAIN_HANDLING);
-        MqttSubscribeReply mqttSubscribeReply = connectionControl.subscribeMqtt(SUBSCRIPTION_ID, null,
-                mqtt5Subscription);
-=======
                 subscribeNoLocal,
                 subscribeRetainAsPublished,
                 subscribeRetainHandling);
         MqttSubscribeReply mqttSubscribeReply = connectionControl.subscribeMqtt(DEFAULT_SUBSCRIPTION_ID,
-                                                                                mqtt5Subscription);
->>>>>>> be759bba
+                                                                                null, mqtt5Subscription);
         if (mqttSubscribeReply == null) {
             throw new RuntimeException("Do not receive reply to MQTT subscribe request");
         }
