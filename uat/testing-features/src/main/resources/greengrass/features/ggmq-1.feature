@GGMQ
Feature: GGMQ-1

  As a developer, I can configure my client agents to connect and use MQTT

  Background:
    Given my device is registered as a Thing
    And my device is running Greengrass

  @GGMQ-1-T1
  Scenario Outline: GGMQ-1-T1-<mqtt-v>-<name>: As a customer, I can connect, subscribe, publish and receive using client application to MQTT topic
    When I create a Greengrass deployment with components
      | aws.greengrass.clientdevices.Auth        | LATEST                                            |
      | aws.greengrass.clientdevices.mqtt.EMQX   | LATEST                                            |
      | aws.greengrass.clientdevices.IPDetector  | LATEST                                            |
      | <agent>                                  | classpath:/greengrass/components/recipes/<recipe> |
    And I create client device "clientDeviceTest"
    When I associate "clientDeviceTest" with ggc
    And I update my Greengrass deployment configuration, setting the component aws.greengrass.clientdevices.Auth configuration to:
    """
{
   "MERGE":{
      "deviceGroups":{
         "formatVersion":"2021-03-05",
         "definitions":{
            "MyPermissiveDeviceGroup":{
               "selectionRule": "thingName: ${clientDeviceTest}",
               "policyName":"MyPermissivePolicy"
            }
         },
         "policies":{
            "MyPermissivePolicy":{
               "AllowConnect": {
                "statementDescription": "Allow client devices to connect.",
                  "operations": [
                    "mqtt:connect"
                  ],
                  "resources": [
                    "*"
                  ]
                },
                "AllowSubscribe": {
                  "statementDescription": "Allow client devices to subscribe to iot_data_1.",
                  "operations": [
                      "mqtt:subscribe"
                   ],
                    "resources": [
                    "*"
                    ]
                  }
            }
         }
      }
   }
}
    """
    And I update my Greengrass deployment configuration, setting the component <agent> configuration to:
    """
{
   "MERGE":{
      "controlAddresses":"${mqttControlAddresses}",
      "controlPort":"${mqttControlPort}"
   }
}
    """
    And I deploy the Greengrass deployment configuration
    Then the Greengrass deployment is COMPLETED on the device after 300 seconds
    And I discover core device broker as "default_broker" from "clientDeviceTest"
    And I connect device "clientDeviceTest" on <agent> to "default_broker" using mqtt "<mqtt-v>"
    When I subscribe "clientDeviceTest" to "iot_data_0" with qos 0 and expect status "<subscribe-status-q0>"
    When I subscribe "clientDeviceTest" to "iot_data _1" with qos 1 and expect status "<subscribe-status-q1>"
    When I publish from "clientDeviceTest" to "iot_data_0" with qos 0 and message "Hello world"
    When I publish from "clientDeviceTest" to "iot_data_1" with qos 1 and message "Hello world" and expect status <publish-statusq1> and retain false
    Then message "Hello world" received on "clientDeviceTest" from "iot_data_1" topic within 10 seconds is false expected
    And I disconnect device "clientDeviceTest" with reason code 0
    When I create a Greengrass deployment with components
      | aws.greengrass.clientdevices.Auth        | LATEST |
      | aws.greengrass.clientdevices.mqtt.EMQX   | LATEST |
      | aws.greengrass.clientdevices.IPDetector  | LATEST |
      | <agent>                                  | LATEST |
    And I update my Greengrass deployment configuration, setting the component aws.greengrass.clientdevices.Auth configuration to:
    """
{
   "MERGE":{
      "deviceGroups":{
         "formatVersion":"2021-03-05",
         "definitions":{
            "PublisherDeviceGroup":{
               "selectionRule": "thingName: ${clientDeviceTest}",
               "policyName":"MyPermissivePublishPolicy"
            }
         },
         "policies":{
            "MyPermissivePublishPolicy":{
                "AllowPublish": {
                  "statementDescription": "Allow client devices to publish on test/topic.",
                  "operations": [
                  "mqtt:publish"
                   ],
                   "resources": [
                      "mqtt:topic:iot_data_1"
                   ]
                  }
            }
         }
      }
   }
}
    """
    And I update my Greengrass deployment configuration, setting the component aws.greengrass.clientdevices.IPDetector configuration to:
    """
{
   "MERGE":{
      "includeIPv4LoopbackAddrs":"true"
   }
}
    """
    And I deploy the Greengrass deployment configuration
    Then the Greengrass deployment is COMPLETED on the device after 120 seconds
    And I connect device "clientDeviceTest" on <agent> to "default_broker" using mqtt "<mqtt-v>"
    When I subscribe "clientDeviceTest" to "iot_data_0" with qos 0 and expect status "<subscribe-status-q0>"
    When I subscribe "clientDeviceTest" to "iot_data_1" with qos 1 and expect status "<subscribe-status-q1>"
    When I publish from "clientDeviceTest" to "iot_data_0" with qos 0 and message "Hello world" and expect status <publish-statusq10> and retain false
    When I publish from "clientDeviceTest" to "iot_data_1" with qos 1 and message "Hello world"
    Then message "Hello world" received on "clientDeviceTest" from "iot_data_0" topic within 10 seconds is false expected
    Then message "Hello world" received on "clientDeviceTest" from "iot_data_1" topic within 10 seconds

    @mqtt3 @sdk-java
    Examples:
      | mqtt-v | name        | agent                                     | recipe                  | subscribe-status-q0 | subscribe-status-q1| publish-statusq1 | publish-statusq10 |
      | v3     | sdk-java    | aws.greengrass.client.Mqtt5JavaSdkClient  | client_java_sdk.yaml    | SUCCESS             | SUCCESS            | 0                | 0                 |

    @mqtt3 @mosquitto-c
    Examples:
      | mqtt-v | name        | agent                                     | recipe                  | subscribe-status-q0 | subscribe-status-q1| publish-statusq1 | publish-statusq10 |
      | v3     | mosquitto-c | aws.greengrass.client.MqttMosquittoClient | client_mosquitto_c.yaml | SUCCESS             | SUCCESS            | 0                | 0                 |

    @mqtt5 @sdk-java
    Examples:
      | mqtt-v | name        | agent                                     | recipe                  | subscribe-status-q0 | subscribe-status-q1| publish-statusq1 | publish-statusq10 |
      | v5     | sdk-java    | aws.greengrass.client.Mqtt5JavaSdkClient  | client_java_sdk.yaml    | SUCCESS             | GRANTED_QOS_1      | 135              | 0                 |

    @mqtt5 @mosquitto-c
    Examples:
      | mqtt-v | name        | agent                                     | recipe                  | subscribe-status-q0 | subscribe-status-q1| publish-statusq1 | publish-statusq10 |
      | v5     | mosquitto-c | aws.greengrass.client.MqttMosquittoClient | client_mosquitto_c.yaml | SUCCESS             | SUCCESS            | 0                | 0                 |

  Scenario Outline: GGMQ-1-T8-<mqtt-v>-<name>: As a customer, I can configure local MQTT messages to be forwarded to a PubSub topic
    When I start an assertion server
    When I create a Greengrass deployment with components
      | aws.greengrass.clientdevices.Auth        | LATEST                                                   |
      | aws.greengrass.clientdevices.mqtt.EMQX   | LATEST                                                   |
      | aws.greengrass.clientdevices.IPDetector  | LATEST                                                   |
      | aws.greengrass.clientdevices.mqtt.Bridge | LATEST                                                   |
      | <agent>                                  | classpath:/greengrass/components/recipes/<recipe>        |
      | aws.greengrass.client.IpcClient          | classpath:/greengrass/components/recipes/client_ipc.yaml |
    And I create client device "publisher"
    When I associate "publisher" with ggc
    And I update my Greengrass deployment configuration, setting the component aws.greengrass.clientdevices.mqtt.Bridge configuration to:
    """
{
    "MERGE":{
        "mqttTopicMapping":{
            "mapping1:":{
                "topic":"topic/to/pubsub",
                "source":"LocalMqtt",
                "target":"Pubsub"
            },
            "mapping2:":{
                "topic":"topic/+/humidity",
                "source":"LocalMqtt",
                "target":"Pubsub"
            },
            "mapping3:":{
                "topic":"topic/device2/#",
                "source":"LocalMqtt",
                "target":"Pubsub"
            },
            "mapping4:":{
                "topic":"topic/with/prefix",
                "source":"LocalMqtt",
                "target":"Pubsub",
                "targetTopicPrefix":"prefix/"
            }
        }
    }
}
"""
    And I update my Greengrass deployment configuration, setting the component aws.greengrass.clientdevices.Auth configuration to:
    """
{
   "MERGE":{
      "deviceGroups":{
         "formatVersion":"2021-03-05",
         "definitions":{
            "MyPermissiveDeviceGroup":{
               "selectionRule": "thingName: ${publisher}",
               "policyName":"MyPermissivePolicy"
            }
         },
         "policies":{
            "MyPermissivePolicy":{
               "AllowAll":{
                  "statementDescription":"Allow client devices to perform all actions.",
                  "operations":[
                     "*"
                  ],
                  "resources":[
                     "*"
                  ]
               }
            }
         }
      }
   }
}
    """
    And I update my Greengrass deployment configuration, setting the component <agent> configuration to:
    """
{
   "MERGE":{
      "controlAddresses":"${mqttControlAddresses}",
      "controlPort":"${mqttControlPort}"
   }
}
    """
    And I update my Greengrass deployment configuration, setting the component aws.greengrass.client.IpcClient configuration to:
    """
{
   "MERGE": {
       "accessControl": {
           "aws.greengrass.ipc.pubsub": {
               "aws.greengrass.client.IpcClient:pubsub:1": {
                   "policyDescription":"access to pubsub topics",
                   "operations": [ "aws.greengrass#SubscribeToTopic" ],
                   "resources": [ "topic/to/pubsub", "topic/device1/humidity", "topic/device2/temperature", "prefix/topic/with/prefix" ]
               }
           }
       },
       "topicsToSubscribe": "topic/to/pubsub,topic/device1/humidity,topic/device2/temperature,prefix/topic/with/prefix",
       "assertionServerUrl": "${assertionServerUrl}"
   }
}
    """
    And I deploy the Greengrass deployment configuration
    Then the Greengrass deployment is COMPLETED on the device after 300 seconds
    Then I discover core device broker as "localMqttBroker" from "publisher"
    And I connect device "publisher" on <agent> to "localMqttBroker" using mqtt "<mqtt-v>"
    And I wait 5 seconds
    When I publish from "publisher" to "topic/to/pubsub" with qos 1 and message "Hello world"
    When I publish from "publisher" to "topic/device1/humidity" with qos 1 and message "device1 humidity"
    When I publish from "publisher" to "topic/device2/temperature" with qos 1 and message "device2 temperature"
    When I publish from "publisher" to "topic/with/prefix" with qos 1 and message "topicPrefix message"
    Then I wait 5 seconds
    And I get 1 assertions with context "ReceivedPubsubMessage" and message "Hello world"
    And I get 1 assertions with context "ReceivedPubsubMessage" and message "device1 humidity"
    And I get 1 assertions with context "ReceivedPubsubMessage" and message "device2 temperature"
    And I get 1 assertions with context "ReceivedPubsubMessage" and message "topicPrefix message"

    @mqtt3 @sdk-java
    Examples:
      | mqtt-v | name     | agent                                    | recipe               |
      | v3     | sdk-java | aws.greengrass.client.Mqtt5JavaSdkClient | client_java_sdk.yaml |

    @mqtt3 @mosquitto-c
    Examples:
      | mqtt-v | name        | agent                                     | recipe                  |
      | v3     | mosquitto-c | aws.greengrass.client.MqttMosquittoClient | client_mosquitto_c.yaml |

    @mqtt5 @sdk-java
    Examples:
      | mqtt-v | name     | agent                                    | recipe               |
      | v5     | sdk-java | aws.greengrass.client.Mqtt5JavaSdkClient | client_java_sdk.yaml |

    @mqtt5 @mosquitto-c
    Examples:
      | mqtt-v | name        | agent                                     | recipe                  |
      | v5     | mosquitto-c | aws.greengrass.client.MqttMosquittoClient | client_mosquitto_c.yaml |

  Scenario Outline: GGMQ-1-T13-<mqtt-v>: As a customer, I can connect two GGADs and send message from one GGAD to the other based on CDA configuration
    When I create a Greengrass deployment with components
      | aws.greengrass.clientdevices.Auth        | LATEST                                                        |
      | aws.greengrass.clientdevices.mqtt.EMQX   | LATEST                                                        |
      | aws.greengrass.clientdevices.IPDetector  | LATEST                                                        |
      | aws.greengrass.client.Mqtt5JavaSdkClient | classpath:/greengrass/components/recipes/client_java_sdk.yaml |
    And I create client device "publisher"
    And I create client device "subscriber"
    And I update my Greengrass deployment configuration, setting the component aws.greengrass.clientdevices.Auth configuration to:
    """
{
   "MERGE":{
      "deviceGroups":{
         "formatVersion":"2021-03-05",
         "definitions":{
            "MyPermissiveDeviceGroup":{
               "selectionRule": "thingName: ${publisher} OR thingName: ${subscriber}",
               "policyName":"MyPermissivePolicy"
            }
         },
         "policies":{
            "MyPermissivePolicy":{
               "AllowConnect": {
                "statementDescription": "Allow client devices to connect.",
                  "operations": [
                    "mqtt:connect"
                  ],
                  "resources": [
                    "*"
                  ]
                },
                "AllowPublish": {
                  "statementDescription": "Allow client devices to publish on test/topic.",
                    "operations": [
                      "mqtt:publish"
                    ],
                     "resources": [
                      "*"
                     ]
                  }
            }
         }
      }
   }
}
    """
    And I update my Greengrass deployment configuration, setting the component aws.greengrass.client.Mqtt5JavaSdkClient configuration to:
    """
{
   "MERGE":{
      "controlAddresses":"${mqttControlAddresses}",
      "controlPort":"${mqttControlPort}"
   }
}
    """
    When I associate "publisher" with ggc
    When I associate "subscriber" with ggc
    And I deploy the Greengrass deployment configuration
    Then the Greengrass deployment is COMPLETED on the device after 300 seconds
    And I discover core device broker as "default_broker" from "publisher"
    And I connect device "publisher" on aws.greengrass.client.Mqtt5JavaSdkClient to "default_broker" using mqtt "<mqtt-v>"
    And I connect device "subscriber" on aws.greengrass.client.Mqtt5JavaSdkClient to "default_broker" using mqtt "<mqtt-v>"
    When I subscribe "subscriber" to "iot_data_0" with qos 0 and expect status "<subscribe-status>"
    When I subscribe "subscriber" to "iot_data_1" with qos 1 and expect status "<subscribe-status>"
    When I publish from "publisher" to "iot_data_0" with qos 0 and message "Hello world"
    When I publish from "publisher" to "iot_data_1" with qos 1 and message "Hello world" and expect status <publish-status> and retain false
    Then message "Hello world" received on "subscriber" from "iot_data_1" topic within 10 seconds is false expected
    And I disconnect device "subscriber" with reason code 0
    And I disconnect device "publisher" with reason code 0
    When I create a Greengrass deployment with components
      | aws.greengrass.clientdevices.Auth        | LATEST |
      | aws.greengrass.clientdevices.mqtt.EMQX   | LATEST |
      | aws.greengrass.clientdevices.IPDetector  | LATEST |
      | aws.greengrass.client.Mqtt5JavaSdkClient | LATEST |
    And I update my Greengrass deployment configuration, setting the component aws.greengrass.clientdevices.Auth configuration to:
    """
{
   "MERGE":{
      "deviceGroups":{
         "formatVersion":"2021-03-05",
         "definitions":{
            "SubscriberDeviceGroup":{
               "selectionRule": "thingName: ${subscriber}",
               "policyName":"MyPermissiveSubscribePolicy"
            }
         },
         "policies":{
            "MyPermissiveSubscribePolicy":{
                "AllowSubscribe": {
                  "statementDescription": "Allow client devices to subscribe to iot_data_1.",
                  "operations": [
                  "mqtt:subscribe"
                   ],
                   "resources": [
                      "mqtt:topicfilter:iot_data_1"
                   ]
                  }
            }
         }
      }
   }
}
    """
    And I deploy the Greengrass deployment configuration
    Then the Greengrass deployment is COMPLETED on the device after 120 seconds
    And I discover core device broker as "default_broker" from "subscriber"
    And I connect device "publisher" on aws.greengrass.client.Mqtt5JavaSdkClient to "default_broker" using mqtt "<mqtt-v>"
    And I connect device "subscriber" on aws.greengrass.client.Mqtt5JavaSdkClient to "default_broker" using mqtt "<mqtt-v>"
    When I subscribe "subscriber" to "iot_data_0" with qos 0 and expect status "<subscribe-status>"
    When I subscribe "subscriber" to "iot_data_1" with qos 1 and expect status "<subscribe-status-auth>"
    When I publish from "publisher" to "iot_data_0" with qos 0 and message "Hello world"
    When I publish from "publisher" to "iot_data_1" with qos 1 and message "Hello world"
    Then message "Hello world" received on "subscriber" from "iot_data_0" topic within 10 seconds is false expected
    Then message "Hello world" received on "subscriber" from "iot_data_1" topic within 10 seconds

    Examples:
      | mqtt-v | subscribe-status | publish-status | subscribe-status-auth |
      | v3     | SUCCESS          | 0              | SUCCESS               |
      | v5     | NOT_AUTHORIZED   | 16             | GRANTED_QOS_1         |

  @GGMQ-1-T14
  Scenario: GGMQ-1-T14: As a customer, I can configure IoT Core messages to be forwarded to local MQTT topic
    When I create a Greengrass deployment with components
      | aws.greengrass.clientdevices.Auth        | LATEST                                                        |
      | aws.greengrass.clientdevices.mqtt.EMQX   | LATEST                                                        |
      | aws.greengrass.clientdevices.IPDetector  | LATEST                                                        |
      | aws.greengrass.clientdevices.mqtt.Bridge | LATEST                                                        |
      | aws.greengrass.client.Mqtt5JavaSdkClient | classpath:/greengrass/components/recipes/client_java_sdk.yaml |
    And I create client device "localMqttSubscriber"
    And I create client device "iotCorePublisher"
    When I associate "localMqttSubscriber" with ggc
    And I update my Greengrass deployment configuration, setting the component aws.greengrass.clientdevices.Auth configuration to:
    """
{
   "MERGE":{
      "deviceGroups":{
         "formatVersion":"2021-03-05",
         "definitions":{
            "MyPermissiveDeviceGroup":{
               "selectionRule": "thingName: ${localMqttSubscriber}",
               "policyName":"MyPermissivePolicy"
            }
         },
         "policies":{
            "MyPermissivePolicy":{
               "AllowAll":{
                  "statementDescription":"Allow client devices to perform all actions.",
                  "operations":[
                     "*"
                  ],
                  "resources":[
                     "*"
                  ]
               }
            }
         }
      }
   }
}
    """
    And I update my Greengrass deployment configuration, setting the component aws.greengrass.client.Mqtt5JavaSdkClient configuration to:
    """
{
   "MERGE":{
      "agentId":"aws.greengrass.client.Mqtt5JavaSdkClient",
      "controlAddresses":"${mqttControlAddresses}",
      "controlPort":"${mqttControlPort}"
   }
}
    """
    And I update my Greengrass deployment configuration, setting the component aws.greengrass.clientdevices.mqtt.Bridge configuration to:
    """
{
  "MERGE": {
      "mqttTopicMapping": {
          "mapping1:": {
              "topic": "${localMqttSubscriber}topic/to/localmqtt",
              "source": "IotCore",
              "target": "LocalMqtt"
          },
          "mapping2:": {
              "topic": "${localMqttSubscriber}topic/+/humidity",
              "source": "IotCore",
              "target": "LocalMqtt"
          },
          "mapping3:": {
              "topic": "${localMqttSubscriber}topic/device2/#",
              "source": "IotCore",
              "target": "LocalMqtt"
          },
          "mapping4:": {
              "topic": "${localMqttSubscriber}topic/with/prefix",
              "source": "IotCore",
              "target": "LocalMqtt",
              "targetTopicPrefix": "prefix/"
          }
      }
  }
}
    """
    And I deploy the Greengrass deployment configuration
    Then the Greengrass deployment is COMPLETED on the device after 300 seconds
    When I discover core device broker as "localBroker" from "localMqttSubscriber"
    And I label IoT core broker as "iotCoreBroker"
    And I connect device "localMqttSubscriber" on aws.greengrass.client.Mqtt5JavaSdkClient to "localBroker"
    And I connect device "iotCorePublisher" on aws.greengrass.client.Mqtt5JavaSdkClient to "iotCoreBroker"
    And I subscribe "localMqttSubscriber" to "${localMqttSubscriber}topic/to/localmqtt" with qos 1
    And I subscribe "localMqttSubscriber" to "${localMqttSubscriber}topic/device2/#" with qos 1
    And I subscribe "localMqttSubscriber" to "${localMqttSubscriber}topic/+/humidity" with qos 1
    And I subscribe "localMqttSubscriber" to "prefix/${localMqttSubscriber}topic/with/prefix" with qos 1
    When I publish from "iotCorePublisher" to "${localMqttSubscriber}topic/to/localmqtt" with qos 1 and message "Hello world"
    Then message "Hello world" received on "localMqttSubscriber" from "${localMqttSubscriber}topic/to/localmqtt" topic within 10 seconds
    When I publish from "iotCorePublisher" to "${localMqttSubscriber}topic/device1/humidity" with qos 1 and message "H=10%"
    Then message "H=10%" received on "localMqttSubscriber" from "${localMqttSubscriber}topic/device1/humidity" topic within 10 seconds
    When I publish from "iotCorePublisher" to "${localMqttSubscriber}topic/device2/temperature" with qos 1 and message "T=100C"
    Then message "T=100C" received on "localMqttSubscriber" from "${localMqttSubscriber}topic/device2/temperature" topic within 10 seconds
    When I publish from "iotCorePublisher" to "${localMqttSubscriber}topic/with/prefix" with qos 1 and message "Hello world"
    Then message "Hello world" received on "localMqttSubscriber" from "prefix/${localMqttSubscriber}topic/with/prefix" topic within 10 seconds

<<<<<<< HEAD
  @GGMQ-1-RETAIN
  Scenario Outline: GGMQ-1-RETAIN-<mqtt-v>-<name>: As a customer, I can configure retain flag and retain handling
=======
  @GGMQ-1-101
  Scenario Outline: GGMQ-1-101-<mqtt-v>-<name>: As a customer, I can configure retain flag and retain handling
>>>>>>> d6749031
    When I create a Greengrass deployment with components
      | aws.greengrass.clientdevices.Auth       | LATEST                                            |
      | aws.greengrass.clientdevices.mqtt.EMQX  | LATEST                                            |
      | aws.greengrass.clientdevices.IPDetector | LATEST                                            |
      | <agent>                                 | classpath:/greengrass/components/recipes/<recipe> |
    And I create client device "publisher"
    And I create client device "subscriber"
    When I associate "subscriber" with ggc
    When I associate "publisher" with ggc
    And I update my Greengrass deployment configuration, setting the component aws.greengrass.clientdevices.Auth configuration to:
    """
{
   "MERGE":{
      "deviceGroups":{
         "formatVersion":"2021-03-05",
         "definitions":{
            "MyPermissiveDeviceGroup":{
               "selectionRule": "thingName: ${publisher} OR thingName: ${subscriber}",
               "policyName":"MyPermissivePolicy"
            }
         },
         "policies":{
            "MyPermissivePolicy":{
               "AllowAll":{
                  "statementDescription":"Allow client devices to perform all actions.",
                  "operations":[
                     "*"
                  ],
                  "resources":[
                     "*"
                  ]
               }
            }
         }
      }
   }
}
    """
    And I update my Greengrass deployment configuration, setting the component <agent> configuration to:
    """
{
   "MERGE":{
      "controlAddresses":"${mqttControlAddresses}",
      "controlPort":"${mqttControlPort}"
   }
}
    """
    And I deploy the Greengrass deployment configuration
    Then the Greengrass deployment is COMPLETED on the device after 300 seconds
    Then I discover core device broker as "localMqttBroker" from "publisher"
    Then I discover core device broker as "localMqttBroker" from "subscriber"
    And I connect device "publisher" on <agent> to "localMqttBroker" using mqtt "<mqtt-v>"
    And I connect device "subscriber" on <agent> to "localMqttBroker" using mqtt "<mqtt-v>"

    When I publish from "publisher" to "iot_data_0" with qos 0 and message "Hello world" and expect status 0 and retain true
    When I subscribe "subscriber" to "iot_data_0" with qos 0 with retainHandling 0
    And message "Hello world" received on "subscriber" from "iot_data_0" topic within 5 seconds
    When I publish from "publisher" to "iot_data_1" with qos 0 and message "Hello world" and expect status 0 and retain true
    When I subscribe "subscriber" to "iot_data_1" with qos 0 with retainHandling 1
    And message "Hello world" received on "subscriber" from "iot_data_1" topic within 5 seconds
    When I publish from "publisher" to "iot_data_2" with qos 0 and message "Hello world" and expect status 0 and retain true
    When I subscribe "subscriber" to "iot_data_2" with qos 0 with retainHandling 2
    And message "Hello world" received on "subscriber" from "iot_data_2" topic within 5 seconds is <retainHandling-2> expected

    When I publish from "publisher" to "iot_data_3" with qos 0 and message "Hello world" and expect status 0 and retain false
    When I subscribe "subscriber" to "iot_data_3" with qos 0 with retainHandling 0
    And message "Hello world" received on "subscriber" from "iot_data_3" topic within 5 seconds is false expected
    When I publish from "publisher" to "iot_data_4" with qos 0 and message "Hello world" and expect status 0 and retain false
    When I subscribe "subscriber" to "iot_data_4" with qos 0 with retainHandling 1
    And message "Hello world" received on "subscriber" from "iot_data_4" topic within 5 seconds is false expected
    When I publish from "publisher" to "iot_data_5" with qos 0 and message "Hello world" and expect status 0 and retain false
    When I subscribe "subscriber" to "iot_data_5" with qos 0 with retainHandling 2
    And message "Hello world" received on "subscriber" from "iot_data_5" topic within 5 seconds is false expected

    @mqtt3 @sdk-java
    Examples:
      | mqtt-v | name     | agent                                    | recipe               | retainHandling-2 |
      | v3     | sdk-java | aws.greengrass.client.Mqtt5JavaSdkClient | client_java_sdk.yaml | true             |

<<<<<<< HEAD
    @mqtt3 @paho-java
    Examples:
      | mqtt-v | name      | agent                                     | recipe                | retainHandling-2 |
      | v3     | paho-java | aws.greengrass.client.Mqtt5JavaPahoClient | client_java_paho.yaml | true             |
=======
    @mqtt3 @mosquitto-c
    Examples:
      | mqtt-v | name        | agent                                     | recipe                  | retainHandling-2 |
      | v3     | mosquitto-c | aws.greengrass.client.MqttMosquittoClient | client_mosquitto_c.yaml | true             |
>>>>>>> d6749031

    @mqtt5 @sdk-java
    Examples:
      | mqtt-v | name     | agent                                    | recipe               | retainHandling-2 |
      | v5     | sdk-java | aws.greengrass.client.Mqtt5JavaSdkClient | client_java_sdk.yaml | false            |

<<<<<<< HEAD
    @mqtt5 @paho-java
    Examples:
      | mqtt-v | name      | agent                                     | recipe                | retainHandling-2 |
      | v5     | paho-java | aws.greengrass.client.Mqtt5JavaPahoClient | client_java_paho.yaml | false            |
=======
    @mqtt5 @mosquitto-c
    Examples:
      | mqtt-v | name        | agent                                     | recipe                  | retainHandling-2 |
      | v5     | mosquitto-c | aws.greengrass.client.MqttMosquittoClient | client_mosquitto_c.yaml | false            |
>>>>>>> d6749031
<|MERGE_RESOLUTION|>--- conflicted
+++ resolved
@@ -496,13 +496,8 @@
     When I publish from "iotCorePublisher" to "${localMqttSubscriber}topic/with/prefix" with qos 1 and message "Hello world"
     Then message "Hello world" received on "localMqttSubscriber" from "prefix/${localMqttSubscriber}topic/with/prefix" topic within 10 seconds
 
-<<<<<<< HEAD
-  @GGMQ-1-RETAIN
-  Scenario Outline: GGMQ-1-RETAIN-<mqtt-v>-<name>: As a customer, I can configure retain flag and retain handling
-=======
   @GGMQ-1-101
   Scenario Outline: GGMQ-1-101-<mqtt-v>-<name>: As a customer, I can configure retain flag and retain handling
->>>>>>> d6749031
     When I create a Greengrass deployment with components
       | aws.greengrass.clientdevices.Auth       | LATEST                                            |
       | aws.greengrass.clientdevices.mqtt.EMQX  | LATEST                                            |
@@ -582,31 +577,17 @@
       | mqtt-v | name     | agent                                    | recipe               | retainHandling-2 |
       | v3     | sdk-java | aws.greengrass.client.Mqtt5JavaSdkClient | client_java_sdk.yaml | true             |
 
-<<<<<<< HEAD
     @mqtt3 @paho-java
     Examples:
       | mqtt-v | name      | agent                                     | recipe                | retainHandling-2 |
       | v3     | paho-java | aws.greengrass.client.Mqtt5JavaPahoClient | client_java_paho.yaml | true             |
-=======
-    @mqtt3 @mosquitto-c
-    Examples:
-      | mqtt-v | name        | agent                                     | recipe                  | retainHandling-2 |
-      | v3     | mosquitto-c | aws.greengrass.client.MqttMosquittoClient | client_mosquitto_c.yaml | true             |
->>>>>>> d6749031
 
     @mqtt5 @sdk-java
     Examples:
       | mqtt-v | name     | agent                                    | recipe               | retainHandling-2 |
       | v5     | sdk-java | aws.greengrass.client.Mqtt5JavaSdkClient | client_java_sdk.yaml | false            |
 
-<<<<<<< HEAD
     @mqtt5 @paho-java
     Examples:
       | mqtt-v | name      | agent                                     | recipe                | retainHandling-2 |
-      | v5     | paho-java | aws.greengrass.client.Mqtt5JavaPahoClient | client_java_paho.yaml | false            |
-=======
-    @mqtt5 @mosquitto-c
-    Examples:
-      | mqtt-v | name        | agent                                     | recipe                  | retainHandling-2 |
-      | v5     | mosquitto-c | aws.greengrass.client.MqttMosquittoClient | client_mosquitto_c.yaml | false            |
->>>>>>> d6749031
+      | v5     | paho-java | aws.greengrass.client.Mqtt5JavaPahoClient | client_java_paho.yaml | false            |