@GGMQ
Feature: GGMQ-1

  As a developer, I can configure my client agents to connect and use MQTT

  Background:
    Given my device is registered as a Thing
    And my device is running Greengrass

  Scenario Outline: GGMQ-1-T1-<mqtt-v>-<name>: As a customer, I can connect, subscribe, publish and receive using client application to MQTT topic
    When I create a Greengrass deployment with components
      | aws.greengrass.clientdevices.Auth        | LATEST                                            |
      | aws.greengrass.clientdevices.mqtt.EMQX   | LATEST                                            |
      | aws.greengrass.clientdevices.IPDetector  | LATEST                                            |
      | <agent>                                  | classpath:/greengrass/components/recipes/<recipe> |
    And I create client device "clientDeviceTest"
    When I associate "clientDeviceTest" with ggc
    And I update my Greengrass deployment configuration, setting the component aws.greengrass.clientdevices.Auth configuration to:
    """
{
   "MERGE":{
      "deviceGroups":{
         "formatVersion":"2021-03-05",
         "definitions":{
            "MyPermissiveDeviceGroup":{
               "selectionRule": "thingName: ${clientDeviceTest}",
               "policyName":"MyPermissivePolicy"
            }
         },
         "policies":{
            "MyPermissivePolicy":{
               "AllowAll":{
                  "statementDescription":"Allow client devices to perform all actions.",
                  "operations":[
                     "*"
                  ],
                  "resources":[
                     "*"
                  ]
               }
            }
         }
      }
   }
}
    """
    And I update my Greengrass deployment configuration, setting the component <agent> configuration to:
    """
{
   "MERGE":{
      "controlAddresses":"${mqttControlAddresses}",
      "controlPort":"${mqttControlPort}"
   }
}
    """
    And I deploy the Greengrass deployment configuration
    Then the Greengrass deployment is COMPLETED on the device after 300 seconds
    And I discover core device broker as "default_broker" from "clientDeviceTest"
    And I connect device "clientDeviceTest" on <agent> to "default_broker" using mqtt "<mqtt-v>"
    When I subscribe "clientDeviceTest" to "iot_data_0" with qos 0
    When I publish from "clientDeviceTest" to "iot_data_0" with qos 0 and message "Test message"
    And message "Test message" received on "clientDeviceTest" from "iot_data_0" topic within 5 seconds

    @mqtt3 @sdk-java
    Examples:
      | mqtt-v | name        | agent                                     | recipe                  |
      | v3     | sdk-java    | aws.greengrass.client.Mqtt5JavaSdkClient  | client_java_sdk.yaml    |

    @mqtt3 @mosquitto-c
    Examples:
      | mqtt-v | name        | agent                                     | recipe                  |
      | v3     | mosquitto-c | aws.greengrass.client.MqttMosquittoClient | client_mosquitto_c.yaml |

    @mqtt5 @sdk-java
    Examples:
      | mqtt-v | name        | agent                                     | recipe                  |
      | v5     | sdk-java    | aws.greengrass.client.Mqtt5JavaSdkClient  | client_java_sdk.yaml    |

    @mqtt5 @mosquitto-c
    Examples:
      | mqtt-v | name        | agent                                     | recipe                  |
      | v5     | mosquitto-c | aws.greengrass.client.MqttMosquittoClient | client_mosquitto_c.yaml |

  Scenario Outline: GGMQ-1-T8-<mqtt-v>-<name>: As a customer, I can configure local MQTT messages to be forwarded to a PubSub topic
    When I create a Greengrass deployment with components
<<<<<<< HEAD
      | aws.greengrass.clientdevices.Auth        | LATEST                                                   |
      | aws.greengrass.clientdevices.mqtt.EMQX   | LATEST                                                   |
      | aws.greengrass.clientdevices.IPDetector  | LATEST                                                   |
      | aws.greengrass.clientdevices.mqtt.Bridge | LATEST                                                   |
      | <agent>                                  | classpath:/greengrass/components/recipes/<recipe>        |
      | aws.greengrass.client.IpcClient          | classpath:/greengrass/components/recipes/client_ipc.yaml |
=======
      | aws.greengrass.clientdevices.Auth        | LATEST                                                        |
      | aws.greengrass.clientdevices.mqtt.EMQX   | LATEST                                                        |
      | aws.greengrass.clientdevices.IPDetector  | LATEST                                                        |
      | aws.greengrass.clientdevices.mqtt.Bridge | LATEST                                                        |
      | aws.greengrass.client.Mqtt5JavaSdkClient | classpath:/greengrass/components/recipes/client_java_sdk.yaml |
      | aws.greengrass.client.IpcClient          | classpath:/greengrass/components/recipes/client_ipc.yaml      |
>>>>>>> 7cc0370b
    And I create client device "publisher"
    When I associate "publisher" with ggc
    And I update my Greengrass deployment configuration, setting the component aws.greengrass.clientdevices.mqtt.Bridge configuration to:
    """
{
    "MERGE":{
        "mqttTopicMapping":{
            "mapping1:":{
                "topic":"topic/to/pubsub",
                "source":"LocalMqtt",
                "target":"Pubsub"
            },
            "mapping2:":{
                "topic":"topic/+/humidity",
                "source":"LocalMqtt",
                "target":"Pubsub"
            },
            "mapping3:":{
                "topic":"topic/device2/#",
                "source":"LocalMqtt",
                "target":"Pubsub"
            },
            "mapping4:":{
                "topic":"topic/with/prefix",
                "source":"LocalMqtt",
                "target":"Pubsub",
                "targetTopicPrefix":"prefix/"
            }
        }
    }
}
"""
    And I update my Greengrass deployment configuration, setting the component aws.greengrass.clientdevices.Auth configuration to:
    """
{
   "MERGE":{
      "deviceGroups":{
         "formatVersion":"2021-03-05",
         "definitions":{
            "MyPermissiveDeviceGroup":{
               "selectionRule": "thingName: ${publisher}",
               "policyName":"MyPermissivePolicy"
            }
         },
         "policies":{
            "MyPermissivePolicy":{
               "AllowAll":{
                  "statementDescription":"Allow client devices to perform all actions.",
                  "operations":[
                     "*"
                  ],
                  "resources":[
                     "*"
                  ]
               }
            }
         }
      }
   }
}
    """
    And I update my Greengrass deployment configuration, setting the component <agent> configuration to:
    """
{
   "MERGE":{
      "controlAddresses":"${mqttControlAddresses}",
      "controlPort":"${mqttControlPort}"
   }
}
    """
    And I update my Greengrass deployment configuration, setting the component aws.greengrass.client.IpcClient configuration to:
    """
{
   "MERGE": {
       "accessControl": {
           "aws.greengrass.ipc.pubsub": {
               "aws.greengrass.client.IpcClient:pubsub:1": {
                   "policyDescription":"access to pubsub topics",
                   "operations": [ "aws.greengrass#SubscribeToTopic" ],
                   "resources": [ "topic/to/pubsub", "topic/device1/humidity", "topic/device2/temperature", "prefix/topic/with/prefix" ]
               }
           }
       },
       "topicsToSubscribe": "topic/to/pubsub,topic/device1/humidity,topic/device2/temperature,prefix/topic/with/prefix"
   }
}
    """
    And I deploy the Greengrass deployment configuration
    Then the Greengrass deployment is COMPLETED on the device after 300 seconds
    Then I discover core device broker as "localMqttBroker" from "publisher"
    And I connect device "publisher" on <agent> to "localMqttBroker" using mqtt "<mqtt-v>"
    And I wait 5 seconds
    When I publish from "publisher" to "topic/to/pubsub" with qos 1 and message "Hello world"
    When I publish from "publisher" to "topic/device1/humidity" with qos 1 and message "device1 humidity"
    When I publish from "publisher" to "topic/device2/temperature" with qos 1 and message "device2 temperature"
    When I publish from "publisher" to "topic/with/prefix" with qos 1 and message "topicPrefix message"
    Then I wait 5 seconds
    And I get 1 assertions with context "ReceivedPubsubMessage" and message "Hello world"
    And I get 1 assertions with context "ReceivedPubsubMessage" and message "device1 humidity"
    And I get 1 assertions with context "ReceivedPubsubMessage" and message "device2 temperature"
    And I get 1 assertions with context "ReceivedPubsubMessage" and message "topicPrefix message"

    @mqtt3 @sdk-java
    Examples:
      | mqtt-v | name     | agent                                    | recipe               |
      | v3     | sdk-java | aws.greengrass.client.Mqtt5JavaSdkClient | client_java_sdk.yaml |

    @mqtt3 @mosquitto-c
    Examples:
      | mqtt-v | name        | agent                                     | recipe                  |
      | v3     | mosquitto-c | aws.greengrass.client.MqttMosquittoClient | client_mosquitto_c.yaml |

    @mqtt5 @sdk-java
    Examples:
      | mqtt-v | name     | agent                                    | recipe               |
      | v5     | sdk-java | aws.greengrass.client.Mqtt5JavaSdkClient | client_java_sdk.yaml |

    @mqtt5 @mosquitto-c
    Examples:
      | mqtt-v | name        | agent                                     | recipe                  |
      | v5     | mosquitto-c | aws.greengrass.client.MqttMosquittoClient | client_mosquitto_c.yaml |

  Scenario Outline: GGMQ-1-T13-<mqtt-v>: As a customer, I can connect two GGADs and send message from one GGAD to the other based on CDA configuration
    When I create a Greengrass deployment with components
      | aws.greengrass.clientdevices.Auth        | LATEST                                                        |
      | aws.greengrass.clientdevices.mqtt.EMQX   | LATEST                                                        |
      | aws.greengrass.clientdevices.IPDetector  | LATEST                                                        |
      | aws.greengrass.client.Mqtt5JavaSdkClient | classpath:/greengrass/components/recipes/client_java_sdk.yaml |
    And I create client device "publisher"
    And I create client device "subscriber"
    And I update my Greengrass deployment configuration, setting the component aws.greengrass.clientdevices.Auth configuration to:
    """
{
   "MERGE":{
      "deviceGroups":{
         "formatVersion":"2021-03-05",
         "definitions":{
            "MyPermissiveDeviceGroup":{
               "selectionRule": "thingName: ${publisher} OR thingName: ${subscriber}",
               "policyName":"MyPermissivePolicy"
            }
         },
         "policies":{
            "MyPermissivePolicy":{
               "AllowConnect": {
                "statementDescription": "Allow client devices to connect.",
                  "operations": [
                    "mqtt:connect"
                  ],
                  "resources": [
                    "*"
                  ]
                },
                "AllowPublish": {
                  "statementDescription": "Allow client devices to publish on test/topic.",
                    "operations": [
                      "mqtt:publish"
                    ],
                     "resources": [
                      "*"
                     ]
                  }
            }
         }
      }
   }
}
    """
    And I update my Greengrass deployment configuration, setting the component aws.greengrass.client.Mqtt5JavaSdkClient configuration to:
    """
{
   "MERGE":{
      "controlAddresses":"${mqttControlAddresses}",
      "controlPort":"${mqttControlPort}"
   }
}
    """
    When I associate "publisher" with ggc
    When I associate "subscriber" with ggc
    And I deploy the Greengrass deployment configuration
    Then the Greengrass deployment is COMPLETED on the device after 300 seconds
    And I discover core device broker as "default_broker" from "publisher"
    And I connect device "publisher" on aws.greengrass.client.Mqtt5JavaSdkClient to "default_broker" using mqtt "<mqtt-v>"
    And I connect device "subscriber" on aws.greengrass.client.Mqtt5JavaSdkClient to "default_broker" using mqtt "<mqtt-v>"
    When I subscribe "subscriber" to "iot_data_0" with qos 0 and expect status "<subscribe-status>"
    When I subscribe "subscriber" to "iot_data_1" with qos 1 and expect status "<subscribe-status>"
    When I publish from "publisher" to "iot_data_0" with qos 0 and message "Hello world"
    When I publish from "publisher" to "iot_data_1" with qos 1 and message "Hello world" and expect status <publish-status>
    Then message "Hello world" received on "subscriber" from "iot_data_1" topic within 10 seconds is false expected
    And I disconnect device "subscriber" with reason code 0
    And I disconnect device "publisher" with reason code 0
    When I create a Greengrass deployment with components
      | aws.greengrass.clientdevices.Auth        | LATEST |
      | aws.greengrass.clientdevices.mqtt.EMQX   | LATEST |
      | aws.greengrass.clientdevices.IPDetector  | LATEST |
      | aws.greengrass.client.Mqtt5JavaSdkClient | LATEST |
    And I update my Greengrass deployment configuration, setting the component aws.greengrass.clientdevices.Auth configuration to:
    """
{
   "MERGE":{
      "deviceGroups":{
         "formatVersion":"2021-03-05",
         "definitions":{
            "SubscriberDeviceGroup":{
               "selectionRule": "thingName: ${subscriber}",
               "policyName":"MyPermissiveSubscribePolicy"
            }
         },
         "policies":{
            "MyPermissiveSubscribePolicy":{
                "AllowSubscribe": {
                  "statementDescription": "Allow client devices to subscribe to iot_data_1.",
                  "operations": [
                  "mqtt:subscribe"
                   ],
                   "resources": [
                      "mqtt:topicfilter:iot_data_1"
                   ]
                  }
            }
         }
      }
   }
}
    """
    And I deploy the Greengrass deployment configuration
    Then the Greengrass deployment is COMPLETED on the device after 120 seconds
    And I discover core device broker as "default_broker" from "subscriber"
    And I connect device "publisher" on aws.greengrass.client.Mqtt5JavaSdkClient to "default_broker" using mqtt "<mqtt-v>"
    And I connect device "subscriber" on aws.greengrass.client.Mqtt5JavaSdkClient to "default_broker" using mqtt "<mqtt-v>"
    When I subscribe "subscriber" to "iot_data_0" with qos 0 and expect status "<subscribe-status>"
    When I subscribe "subscriber" to "iot_data_1" with qos 1 and expect status "<subscribe-status-auth>"
    When I publish from "publisher" to "iot_data_0" with qos 0 and message "Hello world"
    When I publish from "publisher" to "iot_data_1" with qos 1 and message "Hello world"
    Then message "Hello world" received on "subscriber" from "iot_data_0" topic within 10 seconds is false expected
    Then message "Hello world" received on "subscriber" from "iot_data_1" topic within 10 seconds

    Examples:
      | mqtt-v | subscribe-status | publish-status | subscribe-status-auth |
      | v3     | SUCCESS          | 0              | SUCCESS               |
      | v5     | NOT_AUTHORIZED   | 16             | GRANTED_QOS_1         |

  Scenario: GGMQ-1-T14: As a customer, I can configure IoT Core messages to be forwarded to local MQTT topic
    When I create a Greengrass deployment with components
      | aws.greengrass.clientdevices.Auth        | LATEST                                                        |
      | aws.greengrass.clientdevices.mqtt.EMQX   | LATEST                                                        |
      | aws.greengrass.clientdevices.IPDetector  | LATEST                                                        |
      | aws.greengrass.clientdevices.mqtt.Bridge | LATEST                                                        |
      | aws.greengrass.client.Mqtt5JavaSdkClient | classpath:/greengrass/components/recipes/client_java_sdk.yaml |
    And I create client device "localMqttSubscriber"
    And I create client device "iotCorePublisher"
    When I associate "localMqttSubscriber" with ggc
    And I update my Greengrass deployment configuration, setting the component aws.greengrass.clientdevices.Auth configuration to:
    """
{
   "MERGE":{
      "deviceGroups":{
         "formatVersion":"2021-03-05",
         "definitions":{
            "MyPermissiveDeviceGroup":{
               "selectionRule": "thingName: ${localMqttSubscriber}",
               "policyName":"MyPermissivePolicy"
            }
         },
         "policies":{
            "MyPermissivePolicy":{
               "AllowAll":{
                  "statementDescription":"Allow client devices to perform all actions.",
                  "operations":[
                     "*"
                  ],
                  "resources":[
                     "*"
                  ]
               }
            }
         }
      }
   }
}
    """
    And I update my Greengrass deployment configuration, setting the component aws.greengrass.client.Mqtt5JavaSdkClient configuration to:
    """
{
   "MERGE":{
      "agentId":"aws.greengrass.client.Mqtt5JavaSdkClient",
      "controlAddresses":"${mqttControlAddresses}",
      "controlPort":"${mqttControlPort}"
   }
}
    """
    And I update my Greengrass deployment configuration, setting the component aws.greengrass.clientdevices.mqtt.Bridge configuration to:
    """
{
  "MERGE": {
      "mqttTopicMapping": {
          "mapping1:": {
              "topic": "${localMqttSubscriber}topic/to/localmqtt",
              "source": "IotCore",
              "target": "LocalMqtt"
          },
          "mapping2:": {
              "topic": "${localMqttSubscriber}topic/+/humidity",
              "source": "IotCore",
              "target": "LocalMqtt"
          },
          "mapping3:": {
              "topic": "${localMqttSubscriber}topic/device2/#",
              "source": "IotCore",
              "target": "LocalMqtt"
          },
          "mapping4:": {
              "topic": "${localMqttSubscriber}topic/with/prefix",
              "source": "IotCore",
              "target": "LocalMqtt",
              "targetTopicPrefix": "prefix/"
          }
      }
  }
}
    """
    And I deploy the Greengrass deployment configuration
    Then the Greengrass deployment is COMPLETED on the device after 300 seconds
    When I discover core device broker as "localBroker" from "localMqttSubscriber"
    And I label IoT core broker as "iotCoreBroker"
    And I connect device "localMqttSubscriber" on aws.greengrass.client.Mqtt5JavaSdkClient to "localBroker"
    And I connect device "iotCorePublisher" on aws.greengrass.client.Mqtt5JavaSdkClient to "iotCoreBroker"
    And I subscribe "localMqttSubscriber" to "${localMqttSubscriber}topic/to/localmqtt" with qos 1
    And I subscribe "localMqttSubscriber" to "${localMqttSubscriber}topic/device2/#" with qos 1
    And I subscribe "localMqttSubscriber" to "${localMqttSubscriber}topic/+/humidity" with qos 1
    And I subscribe "localMqttSubscriber" to "prefix/${localMqttSubscriber}topic/with/prefix" with qos 1
    When I publish from "iotCorePublisher" to "${localMqttSubscriber}topic/to/localmqtt" with qos 1 and message "Hello world"
    Then message "Hello world" received on "localMqttSubscriber" from "${localMqttSubscriber}topic/to/localmqtt" topic within 10 seconds
    When I publish from "iotCorePublisher" to "${localMqttSubscriber}topic/device1/humidity" with qos 1 and message "H=10%"
    Then message "H=10%" received on "localMqttSubscriber" from "${localMqttSubscriber}topic/device1/humidity" topic within 10 seconds
    When I publish from "iotCorePublisher" to "${localMqttSubscriber}topic/device2/temperature" with qos 1 and message "T=100C"
    Then message "T=100C" received on "localMqttSubscriber" from "${localMqttSubscriber}topic/device2/temperature" topic within 10 seconds
    When I publish from "iotCorePublisher" to "${localMqttSubscriber}topic/with/prefix" with qos 1 and message "Hello world"
    Then message "Hello world" received on "localMqttSubscriber" from "prefix/${localMqttSubscriber}topic/with/prefix" topic within 10 seconds<|MERGE_RESOLUTION|>--- conflicted
+++ resolved
@@ -83,21 +83,12 @@
 
   Scenario Outline: GGMQ-1-T8-<mqtt-v>-<name>: As a customer, I can configure local MQTT messages to be forwarded to a PubSub topic
     When I create a Greengrass deployment with components
-<<<<<<< HEAD
       | aws.greengrass.clientdevices.Auth        | LATEST                                                   |
       | aws.greengrass.clientdevices.mqtt.EMQX   | LATEST                                                   |
       | aws.greengrass.clientdevices.IPDetector  | LATEST                                                   |
       | aws.greengrass.clientdevices.mqtt.Bridge | LATEST                                                   |
       | <agent>                                  | classpath:/greengrass/components/recipes/<recipe>        |
       | aws.greengrass.client.IpcClient          | classpath:/greengrass/components/recipes/client_ipc.yaml |
-=======
-      | aws.greengrass.clientdevices.Auth        | LATEST                                                        |
-      | aws.greengrass.clientdevices.mqtt.EMQX   | LATEST                                                        |
-      | aws.greengrass.clientdevices.IPDetector  | LATEST                                                        |
-      | aws.greengrass.clientdevices.mqtt.Bridge | LATEST                                                        |
-      | aws.greengrass.client.Mqtt5JavaSdkClient | classpath:/greengrass/components/recipes/client_java_sdk.yaml |
-      | aws.greengrass.client.IpcClient          | classpath:/greengrass/components/recipes/client_ipc.yaml      |
->>>>>>> 7cc0370b
     And I create client device "publisher"
     When I associate "publisher" with ggc
     And I update my Greengrass deployment configuration, setting the component aws.greengrass.clientdevices.mqtt.Bridge configuration to:
