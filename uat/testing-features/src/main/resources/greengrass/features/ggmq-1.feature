--- conflicted
+++ resolved
@@ -67,20 +67,11 @@
       | v3     |
       | v5     |
 
-<<<<<<< HEAD
-  Scenario Outline: GGMQ-1-T13-<mqtt-v>: As a customer, I can connect two GGADs and send message from one GGAD to the other based on CDA configuration
-=======
   Scenario: GGMQ-1-T8: As a customer, I can configure local MQTT messages to be forwarded to a PubSub topic
->>>>>>> 94d8d89d
     When I create a Greengrass deployment with components
       | aws.greengrass.clientdevices.Auth        | LATEST                                                        |
       | aws.greengrass.clientdevices.mqtt.EMQX   | LATEST                                                        |
       | aws.greengrass.clientdevices.IPDetector  | LATEST                                                        |
-<<<<<<< HEAD
-      | aws.greengrass.client.Mqtt5JavaSdkClient | classpath:/greengrass/components/recipes/client_java_sdk.yaml |
-    And I create client device "publisher"
-    And I create client device "subscriber"
-=======
       | aws.greengrass.clientdevices.mqtt.Bridge | LATEST                                                        |
       | aws.greengrass.client.Mqtt5JavaSdkClient | classpath:/greengrass/components/recipes/client_java_sdk.yaml |
       | aws.greengrass.client.IpcClient            | classpath:/greengrass/components/recipes/client_ipc.yaml      |
@@ -116,7 +107,6 @@
     }
 }
 """
->>>>>>> 94d8d89d
     And I update my Greengrass deployment configuration, setting the component aws.greengrass.clientdevices.Auth configuration to:
     """
 {
@@ -125,17 +115,90 @@
          "formatVersion":"2021-03-05",
          "definitions":{
             "MyPermissiveDeviceGroup":{
-<<<<<<< HEAD
+               "selectionRule": "thingName: ${publisher}",
+               "policyName":"MyPermissivePolicy"
+            }
+         },
+         "policies":{
+            "MyPermissivePolicy":{
+               "AllowAll":{
+                  "statementDescription":"Allow client devices to perform all actions.",
+                  "operations":[
+                     "*"
+                  ],
+                  "resources":[
+                     "*"
+                  ]
+               }
+            }
+         }
+      }
+   }
+}
+    """
+    And I update my Greengrass deployment configuration, setting the component aws.greengrass.client.Mqtt5JavaSdkClient configuration to:
+    """
+{
+   "MERGE":{
+      "agentId":"aws.greengrass.client.Mqtt5JavaSdkClient",
+      "controlAddresses":"${mqttControlAddresses}",
+      "controlPort":"${mqttControlPort}"
+   }
+}
+    """
+    And I update my Greengrass deployment configuration, setting the component aws.greengrass.client.IpcClient configuration to:
+    """
+{
+   "MERGE": {
+       "accessControl": {
+           "aws.greengrass.ipc.pubsub": {
+               "aws.greengrass.client.IpcClient:pubsub:1": {
+                   "policyDescription":"access to pubsub topics",
+                   "operations": [ "aws.greengrass#SubscribeToTopic" ],
+                   "resources": [ "topic/to/pubsub", "topic/device1/humidity", "topic/device2/temperature", "prefix/topic/with/prefix" ]
+               }
+           }
+       },
+       "topicsToSubscribe": "topic/to/pubsub,topic/device1/humidity,topic/device2/temperature,prefix/topic/with/prefix"
+   }
+}
+    """
+    And I deploy the Greengrass deployment configuration
+    Then the Greengrass deployment is COMPLETED on the device after 300 seconds
+    Then I discover core device broker as "localMqttBroker" from "publisher"
+    And I connect device "publisher" on aws.greengrass.client.Mqtt5JavaSdkClient to "localMqttBroker"
+    And I wait 10 seconds
+    When I publish from "publisher" to "topic/to/pubsub" with qos 1 and message "Hello world"
+    Then the aws.greengrass.client.IpcClient log on the device contains the line "RECEIVED TOPIC=topic/to/pubsub, MESSAGE: Hello world" within 30 seconds
+    When I publish from "publisher" to "topic/device1/humidity" with qos 1 and message "device1 humidity"
+    Then the aws.greengrass.client.IpcClient log on the device contains the line "RECEIVED TOPIC=topic/device1/humidity, MESSAGE: device1 humidity" within 30 seconds
+    When I publish from "publisher" to "topic/device2/temperature" with qos 1 and message "device2 temperature"
+    Then the aws.greengrass.client.IpcClient log on the device contains the line "RECEIVED TOPIC=topic/device2/temperature, MESSAGE: device2 temperature" within 30 seconds
+    When I publish from "publisher" to "topic/with/prefix" with qos 1 and message "topicPrefix message"
+    Then the aws.greengrass.client.IpcClient log on the device contains the line "RECEIVED TOPIC=prefix/topic/with/prefix, MESSAGE: topicPrefix message" within 30 seconds
+
+  Scenario Outline: GGMQ-1-T13-<mqtt-v>: As a customer, I can connect two GGADs and send message from one GGAD to the other based on CDA configuration
+    When I create a Greengrass deployment with components
+      | aws.greengrass.clientdevices.Auth        | LATEST                                                        |
+      | aws.greengrass.clientdevices.mqtt.EMQX   | LATEST                                                        |
+      | aws.greengrass.clientdevices.IPDetector  | LATEST                                                        |
+      | aws.greengrass.client.Mqtt5JavaSdkClient | classpath:/greengrass/components/recipes/client_java_sdk.yaml |
+    And I create client device "publisher"
+    And I create client device "subscriber"
+    And I update my Greengrass deployment configuration, setting the component aws.greengrass.clientdevices.Auth configuration to:
+    """
+{
+   "MERGE":{
+      "deviceGroups":{
+         "formatVersion":"2021-03-05",
+         "definitions":{
+            "MyPermissiveDeviceGroup":{
                "selectionRule": "thingName: ${publisher} OR thingName: ${subscriber}",
-=======
-               "selectionRule": "thingName: ${publisher}",
->>>>>>> 94d8d89d
                "policyName":"MyPermissivePolicy"
             }
          },
          "policies":{
             "MyPermissivePolicy":{
-<<<<<<< HEAD
                "AllowConnect": {
                 "statementDescription": "Allow client devices to connect.",
                   "operations": [
@@ -154,17 +217,6 @@
                       "*"
                      ]
                   }
-=======
-               "AllowAll":{
-                  "statementDescription":"Allow client devices to perform all actions.",
-                  "operations":[
-                     "*"
-                  ],
-                  "resources":[
-                     "*"
-                  ]
-               }
->>>>>>> 94d8d89d
             }
          }
       }
@@ -181,7 +233,6 @@
    }
 }
     """
-<<<<<<< HEAD
     When I associate "publisher" with ggc
     When I associate "subscriber" with ggc
     And I deploy the Greengrass deployment configuration
@@ -227,27 +278,10 @@
             }
          }
       }
-=======
-    And I update my Greengrass deployment configuration, setting the component aws.greengrass.client.IpcClient configuration to:
-    """
-{
-   "MERGE": {
-       "accessControl": {
-           "aws.greengrass.ipc.pubsub": {
-               "aws.greengrass.client.IpcClient:pubsub:1": {
-                   "policyDescription":"access to pubsub topics",
-                   "operations": [ "aws.greengrass#SubscribeToTopic" ],
-                   "resources": [ "topic/to/pubsub", "topic/device1/humidity", "topic/device2/temperature", "prefix/topic/with/prefix" ]
-               }
-           }
-       },
-       "topicsToSubscribe": "topic/to/pubsub,topic/device1/humidity,topic/device2/temperature,prefix/topic/with/prefix"
->>>>>>> 94d8d89d
-   }
-}
-    """
-    And I deploy the Greengrass deployment configuration
-<<<<<<< HEAD
+   }
+}
+    """
+    And I deploy the Greengrass deployment configuration
     Then the Greengrass deployment is COMPLETED on the device after 120 seconds
     And I discover core device broker as "default_broker" from "subscriber"
     And I connect device "publisher" on aws.greengrass.client.Mqtt5JavaSdkClient to "default_broker" using mqtt "<mqtt-v>"
@@ -263,20 +297,6 @@
       | mqtt-v | subscribe-status | publish-status | subscribe-status-auth |
       | v3     | SUCCESS          | 0              | SUCCESS               |
       | v5     | NOT_AUTHORIZED   | 16             | GRANTED_QOS_1         |
-=======
-    Then the Greengrass deployment is COMPLETED on the device after 300 seconds
-    Then I discover core device broker as "localMqttBroker" from "publisher"
-    And I connect device "publisher" on aws.greengrass.client.Mqtt5JavaSdkClient to "localMqttBroker"
-    And I wait 10 seconds
-    When I publish from "publisher" to "topic/to/pubsub" with qos 1 and message "Hello world"
-    Then the aws.greengrass.client.IpcClient log on the device contains the line "RECEIVED TOPIC=topic/to/pubsub, MESSAGE: Hello world" within 30 seconds
-    When I publish from "publisher" to "topic/device1/humidity" with qos 1 and message "device1 humidity"
-    Then the aws.greengrass.client.IpcClient log on the device contains the line "RECEIVED TOPIC=topic/device1/humidity, MESSAGE: device1 humidity" within 30 seconds
-    When I publish from "publisher" to "topic/device2/temperature" with qos 1 and message "device2 temperature"
-    Then the aws.greengrass.client.IpcClient log on the device contains the line "RECEIVED TOPIC=topic/device2/temperature, MESSAGE: device2 temperature" within 30 seconds
-    When I publish from "publisher" to "topic/with/prefix" with qos 1 and message "topicPrefix message"
-    Then the aws.greengrass.client.IpcClient log on the device contains the line "RECEIVED TOPIC=prefix/topic/with/prefix, MESSAGE: topicPrefix message" within 30 seconds
->>>>>>> 94d8d89d
 
   Scenario: GGMQ-1-T14: As a customer, I can configure IoT Core messages to be forwarded to local MQTT topic
     When I create a Greengrass deployment with components
