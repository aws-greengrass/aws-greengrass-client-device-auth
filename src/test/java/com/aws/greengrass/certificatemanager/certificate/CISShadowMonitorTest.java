--- conflicted
+++ resolved
@@ -143,7 +143,7 @@
 
         assertTrue(shadowUpdated.await(5L, TimeUnit.SECONDS));
 
-        verify(certificateGenerator).generateCertificate(any());
+        verify(certificateGenerator).generateCertificate(any(), any());
     }
 
     @Test
@@ -156,7 +156,7 @@
         publishDesiredShadowState(Utils.immutableMap("newState", 1));
 
         assertTrue(shadowDeltaUpdated.await(5L, TimeUnit.SECONDS));
-        verify(certificateGenerator).generateCertificate(any());
+        verify(certificateGenerator).generateCertificate(any(), any());
     }
 
     @Test
@@ -173,7 +173,7 @@
         });
 
         assertTrue(shadowDeltaUpdated.await(5L, TimeUnit.SECONDS));
-        verify(certificateGenerator, times(numShadowChanges)).generateCertificate(any());
+        verify(certificateGenerator, times(numShadowChanges)).generateCertificate(any(), any());
     }
 
     @Test
@@ -188,7 +188,7 @@
         publishDesiredShadowState(Utils.immutableMap("newState", 1));
 
         assertTrue(shadowDeltaUpdated.await(5L, TimeUnit.SECONDS));
-        verify(certificateGenerator).generateCertificate(any());
+        verify(certificateGenerator).generateCertificate(any(), any());
     }
 
     @Test
@@ -199,29 +199,14 @@
         cisShadowMonitor.startMonitor();
         cisShadowMonitor.addToMonitor(certificateGenerator);
 
-<<<<<<< HEAD
         shadowClient.withDuplicatePublishing(true);
-=======
-        verify(mockCertGenerator, times(1)).generateCertificate(any(), any());
-        ArgumentCaptor<UpdateShadowRequest> updateShadowRequest = ArgumentCaptor.forClass(UpdateShadowRequest.class);
-        verify(mockShadowClient, times(1)).PublishUpdateShadow(updateShadowRequest.capture(),
-                eq(QualityOfService.AT_LEAST_ONCE));
-        assertThat(updateShadowRequest.getValue().version, is(1));
->>>>>>> 0774d5d9
 
         IntStream.range(0, numShadowChanges).forEach(i -> {
             publishDesiredShadowState(Utils.immutableMap("newState", i));
         });
 
-<<<<<<< HEAD
-        assertTrue(shadowDeltaUpdated.await(5L, TimeUnit.SECONDS));
-        verify(certificateGenerator, times(numShadowChanges)).generateCertificate(any());
-=======
-        verify(mockCertGenerator, never()).generateCertificate(any(), any());
-        verify(mockShadowClient, times(1)).PublishUpdateShadow(updateShadowRequest.capture(),
-                eq(QualityOfService.AT_LEAST_ONCE));
-        assertThat(updateShadowRequest.getValue().version, is(1));
->>>>>>> 0774d5d9
+        assertTrue(shadowDeltaUpdated.await(5L, TimeUnit.SECONDS));
+        verify(certificateGenerator, times(numShadowChanges)).generateCertificate(any(), any());
     }
 
     @Test
@@ -241,23 +226,14 @@
 
         publishDesiredShadowState(Utils.immutableMap("newState", 1));
 
-<<<<<<< HEAD
-        assertTrue(shadowDeltaUpdated.await(5L, TimeUnit.SECONDS));
-        verify(certificateGenerator).generateCertificate(any());
-    }
-=======
-        verify(mockCertGenerator, times(1)).generateCertificate(any(), any());
-        ArgumentCaptor<UpdateShadowRequest> updateShadowRequest = ArgumentCaptor.forClass(UpdateShadowRequest.class);
-        verify(mockShadowClient, times(1)).PublishUpdateShadow(updateShadowRequest.capture(),
-                eq(QualityOfService.AT_LEAST_ONCE));
-        assertThat(updateShadowRequest.getValue().version, is(1));
->>>>>>> 0774d5d9
+        assertTrue(shadowDeltaUpdated.await(5L, TimeUnit.SECONDS));
+        verify(certificateGenerator).generateCertificate(any(), any());
+    }
 
     @Test
     void GIVEN_CISShadowMonitor_WHEN_cis_shadow_changed_multiple_times_and_shadow_update_failed_THEN_new_cert_generated_multiple_times(ExtensionContext context) throws Exception {
         ignoreExceptionOfType(context, FakeIotShadowClient.SIMULATED_PUBLISH_EXCEPTION.getClass());
 
-<<<<<<< HEAD
         int numShadowChanges = 3;
         CountDownLatch shadowDeltaUpdated = whenShadowDeltaUpdated(numShadowChanges);
 
@@ -277,13 +253,7 @@
         });
 
         assertTrue(shadowDeltaUpdated.await(5L, TimeUnit.SECONDS));
-        verify(certificateGenerator, times(numShadowChanges)).generateCertificate(any());
-=======
-        verify(mockCertGenerator, never()).generateCertificate(any(), any());
-        verify(mockShadowClient, times(1)).PublishUpdateShadow(updateShadowRequest.capture(),
-                eq(QualityOfService.AT_LEAST_ONCE));
-        assertThat(updateShadowRequest.getValue().version, is(1));
->>>>>>> 0774d5d9
+        verify(certificateGenerator, times(numShadowChanges)).generateCertificate(any(), any());
     }
 
     @Test
@@ -310,7 +280,7 @@
         });
 
         assertTrue(shadowDeltaUpdated.await(5L, TimeUnit.SECONDS));
-        verify(certificateGenerator, times(numShadowChanges)).generateCertificate(any());
+        verify(certificateGenerator, times(numShadowChanges)).generateCertificate(any(), any());
     }
 
     @Test
@@ -331,7 +301,7 @@
         publishDesiredShadowState(Utils.immutableMap("newState", 2));
 
         assertTrue(shadowDeltaUpdated.await(5L, TimeUnit.SECONDS));
-        verify(certificateGenerator).generateCertificate(any());
+        verify(certificateGenerator).generateCertificate(any(), any());
     }
 
     @Test
