--- conflicted
+++ resolved
@@ -6,11 +6,8 @@
 package com.aws.greengrass.device;
 
 import com.aws.greengrass.certificatemanager.CertificateManager;
-<<<<<<< HEAD
 import com.aws.greengrass.certificatemanager.certificate.CertificateExpiryMonitor;
-=======
 import com.aws.greengrass.certificatemanager.certificate.CISShadowMonitor;
->>>>>>> 08062c17
 import com.aws.greengrass.certificatemanager.certificate.CertificateHelper;
 import com.aws.greengrass.certificatemanager.certificate.CertificateRequestGenerator;
 import com.aws.greengrass.certificatemanager.certificate.CertificateStore;
@@ -79,11 +76,10 @@
     private CISClient mockCISClient;
 
     @Mock
-<<<<<<< HEAD
     CertificateExpiryMonitor mockCertExpiryMonitor;
-=======
+
+    @Mock
     CISShadowMonitor mockShadowMonitor;
->>>>>>> 08062c17
 
     @TempDir
     Path tempDir;
@@ -246,11 +242,8 @@
     void GIVEN_greengrassComponentCertChainPem_WHEN_createSession_THEN_allowAllSessionIdReturned() throws Exception {
         CertificateStore certificateStore = new CertificateStore(tempDir);
         certificateStore.update("password", CertificateStore.CAType.RSA_2048);
-<<<<<<< HEAD
-        CertificateManager certificateManager = new CertificateManager(certificateStore, mockCISClient, mockCertExpiryMonitor);
-=======
-        CertificateManager certificateManager = new CertificateManager(certificateStore, mockCISClient, mockShadowMonitor);
->>>>>>> 08062c17
+        CertificateManager certificateManager = new CertificateManager(certificateStore, mockCISClient,
+                mockCertExpiryMonitor, mockShadowMonitor);
         KeyPair clientKeyPair = CertificateStore.newRSAKeyPair();
         String csr = CertificateRequestGenerator.createCSR(clientKeyPair, "Thing", null, null);
 
