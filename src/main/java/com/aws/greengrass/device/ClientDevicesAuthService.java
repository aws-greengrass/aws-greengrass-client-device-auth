--- conflicted
+++ resolved
@@ -140,13 +140,9 @@
             List<String> caCerts = certificateManager.getCACertificates();
             uploadCoreDeviceCertificates(caCerts);
             updateCACertificateConfig(caCerts);
-<<<<<<< HEAD
+            updateCaPassphraseConfig(certificateManager.getCaPassPhrase());
         } catch (KeyStoreException | IOException | CertificateEncodingException | IllegalArgumentException
                 | CloudServiceInteractionException e) {
-=======
-            updateCaPassphraseConfig(certificateManager.getCaPassPhrase());
-        } catch (KeyStoreException | IOException | CertificateEncodingException | IllegalArgumentException e) {
->>>>>>> 979347a7
             serviceErrored(e);
         }
     }
@@ -159,15 +155,11 @@
     void updateCaPassphraseConfig(String passphrase) {
         Topic caPassphrase = getRuntimeConfig().lookup(CA_PASSPHRASE);
         // TODO: This passphrase needs to be encrypted prior to storing in TLOG
-<<<<<<< HEAD
-        Topic caPassphrase = getRuntimeConfig().lookup(CA_PASSPHRASE).dflt(CertificateStore.generateRandomPassphrase());
-=======
         caPassphrase.withValue(passphrase);
     }
 
     private String getPassphrase() {
         Topic caPassphrase = getRuntimeConfig().lookup(CA_PASSPHRASE).dflt("");
->>>>>>> 979347a7
         return Coerce.toString(caPassphrase);
     }
 
