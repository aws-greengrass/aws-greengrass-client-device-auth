package com.aws.greengrass.dcmclient;

import software.amazon.awssdk.awscore.client.handler.AwsSyncClientHandler;
import software.amazon.awssdk.awscore.exception.AwsServiceException;
import software.amazon.awssdk.core.RequestOverrideConfiguration;
import software.amazon.awssdk.core.client.config.SdkClientConfiguration;
import software.amazon.awssdk.core.client.config.SdkClientOption;
import software.amazon.awssdk.core.client.handler.SyncClientHandler;
import software.amazon.awssdk.core.exception.SdkClientException;
import software.amazon.awssdk.core.http.HttpResponseHandler;
import software.amazon.awssdk.metrics.MetricPublisher;
import software.amazon.awssdk.protocols.core.ExceptionMetadata;
import software.amazon.awssdk.protocols.json.AwsJsonProtocol;
import software.amazon.awssdk.protocols.json.AwsJsonProtocolFactory;
import software.amazon.awssdk.protocols.json.BaseAwsJsonProtocolFactory;
import software.amazon.awssdk.protocols.json.JsonOperationMetadata;
import software.amazon.awssdk.services.greengrass.model.BadRequestException;
import software.amazon.awssdk.services.greengrass.model.GetConnectivityInfoRequest;
import software.amazon.awssdk.services.greengrass.model.GetConnectivityInfoResponse;
import software.amazon.awssdk.services.greengrass.model.GreengrassException;
import software.amazon.awssdk.services.greengrass.model.InternalServerErrorException;

import java.util.Collections;
import java.util.List;

@SuppressWarnings({"PMD.UnusedPrivateField", "PMD.UnusedPrivateMethod"})
public class DataPlaneDefaultClient implements DataPlaneClient {

    private static final String PROTOCOL_VERSION = "1.1";
    private static final String ERROR_CODE_BAD_REQUEST = "BadRequestException";
    private static final String INTERNAL_SERVER_ERROR_EXCEPTION = "InternalServerErrorException";
    private static final String SERVICE_NAME = "greengrass";
<<<<<<< HEAD
    private static final String UPDATE_OPERATION_NAME = "UpdateConnectivityInfo";
    private static final String GET_OPERATION_NAME = "GetConnectivityInfo";
=======
>>>>>>> 0cabfd2a
    private static final String API_CALL = "ApiCall";

    private final SyncClientHandler clientHandler;
    private final AwsJsonProtocolFactory protocolFactory;
    private final SdkClientConfiguration clientConfiguration;

    protected DataPlaneDefaultClient(SdkClientConfiguration clientConfiguration) {
        this.clientHandler = new AwsSyncClientHandler(clientConfiguration);
        this.clientConfiguration = clientConfiguration;
        this.protocolFactory = this.init(AwsJsonProtocolFactory.builder()).build();
    }


   DataPlaneDefaultClient(SdkClientConfiguration clientConfiguration, SyncClientHandler clientHandler) {
        this.clientHandler = clientHandler;
       this.clientConfiguration = clientConfiguration;
       this.protocolFactory = this.init(AwsJsonProtocolFactory.builder()).build();
   }

   private <T extends BaseAwsJsonProtocolFactory.Builder<T>> T init(T builder) {
        return builder.clientConfiguration(this.clientConfiguration)
                .defaultServiceExceptionSupplier(GreengrassException::builder).protocol(AwsJsonProtocol.REST_JSON)
                .protocolVersion(PROTOCOL_VERSION).registerModeledException(ExceptionMetadata.builder()
                        .errorCode(ERROR_CODE_BAD_REQUEST).exceptionBuilderSupplier(BadRequestException::builder)
                        .httpStatusCode(400).build())
                .registerModeledException(ExceptionMetadata.builder().errorCode(INTERNAL_SERVER_ERROR_EXCEPTION)
                        .exceptionBuilderSupplier(InternalServerErrorException::builder).httpStatusCode(500).build());
    }

   private static List<MetricPublisher> resolveMetricPublishers(
            SdkClientConfiguration clientConfiguration, RequestOverrideConfiguration requestOverrideConfiguration) {
        List<MetricPublisher> publishers = null;
        if (requestOverrideConfiguration != null) {
            publishers = requestOverrideConfiguration.metricPublishers();
        }

        if (publishers == null || publishers.isEmpty()) {
            publishers = clientConfiguration.option(SdkClientOption.METRIC_PUBLISHERS);
        }

        if (publishers == null) {
            publishers = Collections.emptyList();
        }

        return publishers;
   }

<<<<<<< HEAD
    /**
     * Update connectivity information about the device.
     *
     * @param updateConnectivityInfoRequest connectivity info request to send the connectivity information
     */
    @Override
    public UpdateConnectivityInfoResponse updateConnectivityInfo(
            UpdateConnectivityInfoRequest updateConnectivityInfoRequest) {
        if (updateConnectivityInfoRequest == null) {
            return null;
        }

        JsonOperationMetadata operationMetadata = JsonOperationMetadata.builder()
                .hasStreamingSuccessResponse(false).isPayloadJson(true).build();

        HttpResponseHandler<UpdateConnectivityInfoResponse> responseHandler
                = this.protocolFactory.createResponseHandler(operationMetadata,
                UpdateConnectivityInfoResponse::builder);

        HttpResponseHandler<AwsServiceException> errorResponseHandler = this
                .createErrorResponseHandler(this.protocolFactory, operationMetadata);

        List<MetricPublisher> metricPublishers
                = resolveMetricPublishers(this.clientConfiguration,
                updateConnectivityInfoRequest.overrideConfiguration()
                        .orElse(AwsRequestOverrideConfiguration.builder().build()));

        MetricCollector apiCallMetricCollector = metricPublishers.isEmpty() ? NoOpMetricCollector.create()
                : MetricCollector.create(API_CALL);

        UpdateConnectivityInfoResponse updateConnectivityInfoResponse;
        try {
            apiCallMetricCollector.reportMetric(CoreMetric.SERVICE_ID, "Greengrass");
            apiCallMetricCollector.reportMetric(CoreMetric.OPERATION_NAME,
                    UPDATE_OPERATION_NAME);
            updateConnectivityInfoResponse = (UpdateConnectivityInfoResponse)this.clientHandler
                    .execute(new ClientExecutionParams().withOperationName(UPDATE_OPERATION_NAME)
                            .withResponseHandler(responseHandler).withErrorResponseHandler(errorResponseHandler)
                            .withInput(updateConnectivityInfoRequest)
                            .withMetricCollector(apiCallMetricCollector)
                            .withMarshaller(
                                    new DataPlaneUpdateConnectivityInfoRequestMarshaller(this.protocolFactory)));
        } finally {
            metricPublishers.forEach((p) -> {
                p.publish(apiCallMetricCollector.collect());
            });
        }

        return updateConnectivityInfoResponse;
    }

    /**
     * Get connectivity information about the device.
     *
     * @param getConnectivityInfoRequest connectivity info request to get the connectivity information
     * @return connectivity info response containing connectivity information
     * @throws AwsServiceException AwsServiceException
     * @throws SdkClientException  SdkClientException
     */
    @SuppressWarnings("PMD.AvoidUncheckedExceptionsInSignatures")
    @Override
    public GetConnectivityInfoResponse getConnectivityInfo(GetConnectivityInfoRequest getConnectivityInfoRequest)
            throws AwsServiceException, SdkClientException {
        if (getConnectivityInfoRequest == null) {
            return null;
        }

        JsonOperationMetadata operationMetadata = JsonOperationMetadata.builder().hasStreamingSuccessResponse(false)
                .isPayloadJson(true).build();
        HttpResponseHandler<GetConnectivityInfoResponse> responseHandler = this.protocolFactory
                .createResponseHandler(operationMetadata, GetConnectivityInfoResponse::builder);
        HttpResponseHandler<AwsServiceException> errorResponseHandler = this.createErrorResponseHandler(
                this.protocolFactory, operationMetadata);
        List<MetricPublisher> metricPublishers = resolveMetricPublishers(this.clientConfiguration,
                getConnectivityInfoRequest.overrideConfiguration().orElse(null));
        MetricCollector apiCallMetricCollector = metricPublishers.isEmpty() ? NoOpMetricCollector.create()
                : MetricCollector.create(API_CALL);

        GetConnectivityInfoResponse getConnectivityInfoResponse;
        try {
            apiCallMetricCollector.reportMetric(CoreMetric.SERVICE_ID, "Greengrass");
            apiCallMetricCollector.reportMetric(CoreMetric.OPERATION_NAME, GET_OPERATION_NAME);
            getConnectivityInfoResponse = (GetConnectivityInfoResponse)this.clientHandler
                    .execute(new ClientExecutionParams().withOperationName(GET_OPERATION_NAME)
                            .withResponseHandler(responseHandler).withErrorResponseHandler(errorResponseHandler)
                            .withInput(getConnectivityInfoRequest).withMetricCollector(apiCallMetricCollector)
                            .withMarshaller(new DataPlaneGetConnectivityInfoRequestMarshaller(this.protocolFactory)));
        } finally {
            metricPublishers.forEach((p) -> {
                p.publish(apiCallMetricCollector.collect());
            });
        }

        return getConnectivityInfoResponse;
    }

=======
>>>>>>> 0cabfd2a
    private HttpResponseHandler<AwsServiceException> createErrorResponseHandler(
            BaseAwsJsonProtocolFactory protocolFactory, JsonOperationMetadata operationMetadata) {
        return protocolFactory.createErrorResponseHandler(operationMetadata);
    }

    @Override
    public final String serviceName() {
        return SERVICE_NAME;
    }

    @Override
    public void close() {

    }
}<|MERGE_RESOLUTION|>--- conflicted
+++ resolved
@@ -5,10 +5,14 @@
 import software.amazon.awssdk.core.RequestOverrideConfiguration;
 import software.amazon.awssdk.core.client.config.SdkClientConfiguration;
 import software.amazon.awssdk.core.client.config.SdkClientOption;
+import software.amazon.awssdk.core.client.handler.ClientExecutionParams;
 import software.amazon.awssdk.core.client.handler.SyncClientHandler;
 import software.amazon.awssdk.core.exception.SdkClientException;
 import software.amazon.awssdk.core.http.HttpResponseHandler;
+import software.amazon.awssdk.core.metrics.CoreMetric;
+import software.amazon.awssdk.metrics.MetricCollector;
 import software.amazon.awssdk.metrics.MetricPublisher;
+import software.amazon.awssdk.metrics.NoOpMetricCollector;
 import software.amazon.awssdk.protocols.core.ExceptionMetadata;
 import software.amazon.awssdk.protocols.json.AwsJsonProtocol;
 import software.amazon.awssdk.protocols.json.AwsJsonProtocolFactory;
@@ -23,18 +27,13 @@
 import java.util.Collections;
 import java.util.List;
 
-@SuppressWarnings({"PMD.UnusedPrivateField", "PMD.UnusedPrivateMethod"})
 public class DataPlaneDefaultClient implements DataPlaneClient {
 
     private static final String PROTOCOL_VERSION = "1.1";
     private static final String ERROR_CODE_BAD_REQUEST = "BadRequestException";
     private static final String INTERNAL_SERVER_ERROR_EXCEPTION = "InternalServerErrorException";
     private static final String SERVICE_NAME = "greengrass";
-<<<<<<< HEAD
-    private static final String UPDATE_OPERATION_NAME = "UpdateConnectivityInfo";
     private static final String GET_OPERATION_NAME = "GetConnectivityInfo";
-=======
->>>>>>> 0cabfd2a
     private static final String API_CALL = "ApiCall";
 
     private final SyncClientHandler clientHandler;
@@ -82,58 +81,6 @@
         return publishers;
    }
 
-<<<<<<< HEAD
-    /**
-     * Update connectivity information about the device.
-     *
-     * @param updateConnectivityInfoRequest connectivity info request to send the connectivity information
-     */
-    @Override
-    public UpdateConnectivityInfoResponse updateConnectivityInfo(
-            UpdateConnectivityInfoRequest updateConnectivityInfoRequest) {
-        if (updateConnectivityInfoRequest == null) {
-            return null;
-        }
-
-        JsonOperationMetadata operationMetadata = JsonOperationMetadata.builder()
-                .hasStreamingSuccessResponse(false).isPayloadJson(true).build();
-
-        HttpResponseHandler<UpdateConnectivityInfoResponse> responseHandler
-                = this.protocolFactory.createResponseHandler(operationMetadata,
-                UpdateConnectivityInfoResponse::builder);
-
-        HttpResponseHandler<AwsServiceException> errorResponseHandler = this
-                .createErrorResponseHandler(this.protocolFactory, operationMetadata);
-
-        List<MetricPublisher> metricPublishers
-                = resolveMetricPublishers(this.clientConfiguration,
-                updateConnectivityInfoRequest.overrideConfiguration()
-                        .orElse(AwsRequestOverrideConfiguration.builder().build()));
-
-        MetricCollector apiCallMetricCollector = metricPublishers.isEmpty() ? NoOpMetricCollector.create()
-                : MetricCollector.create(API_CALL);
-
-        UpdateConnectivityInfoResponse updateConnectivityInfoResponse;
-        try {
-            apiCallMetricCollector.reportMetric(CoreMetric.SERVICE_ID, "Greengrass");
-            apiCallMetricCollector.reportMetric(CoreMetric.OPERATION_NAME,
-                    UPDATE_OPERATION_NAME);
-            updateConnectivityInfoResponse = (UpdateConnectivityInfoResponse)this.clientHandler
-                    .execute(new ClientExecutionParams().withOperationName(UPDATE_OPERATION_NAME)
-                            .withResponseHandler(responseHandler).withErrorResponseHandler(errorResponseHandler)
-                            .withInput(updateConnectivityInfoRequest)
-                            .withMetricCollector(apiCallMetricCollector)
-                            .withMarshaller(
-                                    new DataPlaneUpdateConnectivityInfoRequestMarshaller(this.protocolFactory)));
-        } finally {
-            metricPublishers.forEach((p) -> {
-                p.publish(apiCallMetricCollector.collect());
-            });
-        }
-
-        return updateConnectivityInfoResponse;
-    }
-
     /**
      * Get connectivity information about the device.
      *
@@ -179,8 +126,6 @@
         return getConnectivityInfoResponse;
     }
 
-=======
->>>>>>> 0cabfd2a
     private HttpResponseHandler<AwsServiceException> createErrorResponseHandler(
             BaseAwsJsonProtocolFactory protocolFactory, JsonOperationMetadata operationMetadata) {
         return protocolFactory.createErrorResponseHandler(operationMetadata);
