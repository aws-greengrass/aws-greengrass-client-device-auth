package com.aws.greengrass.dcmclient;

import com.aws.greengrass.componentmanager.ClientConfigurationUtils;
import com.aws.greengrass.deployment.DeviceConfiguration;
import com.aws.greengrass.logging.api.Logger;
import com.aws.greengrass.logging.impl.LogManager;
import com.aws.greengrass.util.Coerce;
import com.aws.greengrass.util.Utils;
import software.amazon.awssdk.auth.credentials.AnonymousCredentialsProvider;
import software.amazon.awssdk.awscore.exception.AwsServiceException;
import software.amazon.awssdk.core.client.config.ClientOverrideConfiguration;
import software.amazon.awssdk.core.exception.SdkClientException;
import software.amazon.awssdk.core.retry.RetryMode;
import software.amazon.awssdk.http.apache.ApacheHttpClient;
import software.amazon.awssdk.regions.Region;
<<<<<<< HEAD
import software.amazon.awssdk.services.greengrass.model.ConnectivityInfo;
import software.amazon.awssdk.services.greengrass.model.GetConnectivityInfoRequest;
import software.amazon.awssdk.services.greengrass.model.GetConnectivityInfoResponse;
import software.amazon.awssdk.services.greengrass.model.UpdateConnectivityInfoRequest;

import java.net.URI;
import java.util.Collections;
import java.util.List;
=======

import java.net.URI;
>>>>>>> 0cabfd2a
import javax.inject.Inject;

public class Client {
    private final Logger logger = LogManager.getLogger(Client.class);
    private final DeviceConfiguration deviceConfiguration;
    private DataPlaneClient greengrassClient;

    public DataPlaneClient getClient() {
        return greengrassClient;
    }
    /**
     * Constructor.
     *
     * @param deviceConfiguration client to get the device details
     */

    @Inject
    public Client(DeviceConfiguration deviceConfiguration) {
        this.deviceConfiguration = deviceConfiguration;
        configureClient();
    }

    Client(DeviceConfiguration deviceConfiguration, DataPlaneClient greengrassClient) {
        this.deviceConfiguration = deviceConfiguration;
        this.greengrassClient = greengrassClient;
    }

<<<<<<< HEAD
    /**
     * Constructor.
     *
     * @param connectivityInfoItems list of connectivity info items
     */
    public void updateConnectivityInfo(List<ConnectivityInfo> connectivityInfoItems) {
        if (connectivityInfoItems == null || connectivityInfoItems.isEmpty()) {
            return;
        }

        UpdateConnectivityInfoRequest updateConnectivityInfoRequest = UpdateConnectivityInfoRequest.builder()
                .thingName(Coerce.toString(deviceConfiguration.getThingName()))
                .connectivityInfo(connectivityInfoItems)
                .build();

        greengrassClient.updateConnectivityInfo(updateConnectivityInfoRequest);
    }

    /**
     * Get connectivity info.
     *
     * @return list of connectivity info items
     * @throws ClientException ClientException
     */
    public List<ConnectivityInfo> getConnectivityInfo() throws ClientException {
        GetConnectivityInfoRequest getConnectivityInfoRequest = GetConnectivityInfoRequest.builder()
                .thingName(Coerce.toString(deviceConfiguration.getThingName())).build();

        try {
            GetConnectivityInfoResponse getConnectivityInfoResponse = greengrassClient
                    .getConnectivityInfo(getConnectivityInfoRequest);
            if (getConnectivityInfoResponse.hasConnectivityInfo()) {
                return getConnectivityInfoResponse.connectivityInfo();
            } else {
                return Collections.emptyList();
            }
        } catch (AwsServiceException | SdkClientException e) {
            throw new ClientException(e);
        }
    }
=======
>>>>>>> 0cabfd2a

    @SuppressWarnings("PMD.ConfusingTernary")
    private void configureClient() {
        ApacheHttpClient.Builder httpClient = ClientConfigurationUtils.getConfiguredClientBuilder(deviceConfiguration);

        DataPlaneClientBuilder clientBuilder = DataPlaneClient.builder()
                // Use an empty credential provider because our requests don't need SigV4
                // signing, as they are going through IoT Core instead
                .credentialsProvider(AnonymousCredentialsProvider.create())
                .httpClient(httpClient.build())
                .overrideConfiguration(ClientOverrideConfiguration.builder().retryPolicy(RetryMode.STANDARD).build());
        String region = Coerce.toString(deviceConfiguration.getAWSRegion());

        if (!Utils.isEmpty(region)) {
            String greengrassServiceEndpoint = ClientConfigurationUtils
                    .getGreengrassServiceEndpoint(deviceConfiguration);
            if (!Utils.isEmpty(greengrassServiceEndpoint)) {
                // Region and endpoint are both required when updating endpoint config
                logger.atInfo("initialize-greengrass-client").addKeyValue("service-endpoint",
                        greengrassServiceEndpoint).addKeyValue("service-region", region).log();

                clientBuilder.endpointOverride(URI.create(greengrassServiceEndpoint));
                clientBuilder.region(Region.of(region));
            } else {
                // This section is to override default region if needed
                logger.atInfo("initialize-greengrass-client").addKeyValue("service-region", region).log();
                clientBuilder.region(Region.of(region));
            }
        }

        greengrassClient = clientBuilder.build();
    }
}<|MERGE_RESOLUTION|>--- conflicted
+++ resolved
@@ -13,19 +13,13 @@
 import software.amazon.awssdk.core.retry.RetryMode;
 import software.amazon.awssdk.http.apache.ApacheHttpClient;
 import software.amazon.awssdk.regions.Region;
-<<<<<<< HEAD
 import software.amazon.awssdk.services.greengrass.model.ConnectivityInfo;
 import software.amazon.awssdk.services.greengrass.model.GetConnectivityInfoRequest;
 import software.amazon.awssdk.services.greengrass.model.GetConnectivityInfoResponse;
-import software.amazon.awssdk.services.greengrass.model.UpdateConnectivityInfoRequest;
 
 import java.net.URI;
 import java.util.Collections;
 import java.util.List;
-=======
-
-import java.net.URI;
->>>>>>> 0cabfd2a
 import javax.inject.Inject;
 
 public class Client {
@@ -53,25 +47,6 @@
         this.greengrassClient = greengrassClient;
     }
 
-<<<<<<< HEAD
-    /**
-     * Constructor.
-     *
-     * @param connectivityInfoItems list of connectivity info items
-     */
-    public void updateConnectivityInfo(List<ConnectivityInfo> connectivityInfoItems) {
-        if (connectivityInfoItems == null || connectivityInfoItems.isEmpty()) {
-            return;
-        }
-
-        UpdateConnectivityInfoRequest updateConnectivityInfoRequest = UpdateConnectivityInfoRequest.builder()
-                .thingName(Coerce.toString(deviceConfiguration.getThingName()))
-                .connectivityInfo(connectivityInfoItems)
-                .build();
-
-        greengrassClient.updateConnectivityInfo(updateConnectivityInfoRequest);
-    }
-
     /**
      * Get connectivity info.
      *
@@ -94,8 +69,6 @@
             throw new ClientException(e);
         }
     }
-=======
->>>>>>> 0cabfd2a
 
     @SuppressWarnings("PMD.ConfusingTernary")
     private void configureClient() {
