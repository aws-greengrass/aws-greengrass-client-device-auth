--- conflicted
+++ resolved
@@ -15,13 +15,9 @@
     private static final Logger LOGGER = LogManager.getLogger(CertificatesConfig.class);
 
     static final int MAX_SERVER_CERT_EXPIRY_SECONDS = 60 * 60 * 24 * 10; // 10 days
-<<<<<<< HEAD
     static final int MIN_SERVER_CERT_EXPIRY_SECONDS = 60; // 1 minute
-=======
-    static final int MIN_SERVER_CERT_EXPIRY_SECONDS = 60 * 60 * 24 * 2; // 2 days
     static final int MAX_CLIENT_CERT_EXPIRY_SECONDS = 60 * 60 * 24 * 10; // 10 days
     static final int MIN_CLIENT_CERT_EXPIRY_SECONDS = 60; // 1 minute
->>>>>>> 7128217c
     static final int DEFAULT_SERVER_CERT_EXPIRY_SECONDS = 60 * 60 * 24 * 7; // 7 days
     static final int DEFAULT_CLIENT_CERT_EXPIRY_SECONDS = 60 * 60 * 24 * 7; // 7 days
     static final boolean DEFAULT_DISABLE_CERTIFICATE_ROTATION = false;
