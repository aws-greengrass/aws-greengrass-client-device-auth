--- conflicted
+++ resolved
@@ -19,11 +19,6 @@
 import java.util.Collections;
 import java.util.List;
 import java.util.Optional;
-<<<<<<< HEAD
-=======
-
-import static com.aws.greengrass.componentmanager.KernelConfigResolver.CONFIGURATION_CONFIG_KEY;
->>>>>>> 958cb055
 
 /**
  * Represents the certificateAuthority and ca_type part of the component configuration. Acts as an adapter
@@ -62,22 +57,12 @@
     /**
      * Factory method for creating an immutable CAConfiguration from the service configuration.
      *
-<<<<<<< HEAD
      * @param configurationTopics the configuration key of the service configuration
      *
      * @throws URISyntaxException if invalid certificateUri or privateKeyUri provided.
      */
     public static CAConfiguration from(Topics configurationTopics) throws URISyntaxException {
         Topics certAuthorityTopic = configurationTopics.lookupTopics(CERTIFICATE_AUTHORITY_TOPIC);
-=======
-     * @param config the root service configuration
-     *
-     * @throws URISyntaxException if invalid certificateUri or privateKeyUri provided.
-     */
-    public static CAConfiguration from(Topics config) throws URISyntaxException {
-        Topics configurationTopic = config.lookupTopics(CONFIGURATION_CONFIG_KEY);
-        Topics certAuthorityTopic = configurationTopic.lookupTopics(CERTIFICATE_AUTHORITY_TOPIC);
->>>>>>> 958cb055
 
         return new CAConfiguration(
                 getCaTypeListFromConfiguration(configurationTopics),
@@ -92,7 +77,7 @@
      * privateKeyUri and the certificateUri must be provided.
      */
     public boolean isUsingCustomCA() {
-       return privateKeyUri.isPresent() && certificateUri.isPresent();
+        return privateKeyUri.isPresent() && certificateUri.isPresent();
     }
 
     private static List<String> getCaTypeListFromConfiguration(Topics configurationTopic) {
