--- conflicted
+++ resolved
@@ -13,11 +13,6 @@
 import com.aws.greengrass.clientdevices.auth.configuration.CDAConfiguration;
 import com.aws.greengrass.clientdevices.auth.configuration.GroupConfiguration;
 import com.aws.greengrass.clientdevices.auth.configuration.GroupManager;
-<<<<<<< HEAD
-=======
-import com.aws.greengrass.clientdevices.auth.configuration.RuntimeConfiguration;
-import com.aws.greengrass.clientdevices.auth.exception.CloudServiceInteractionException;
->>>>>>> 958cb055
 import com.aws.greengrass.clientdevices.auth.exception.InvalidCertificateAuthorityException;
 import com.aws.greengrass.clientdevices.auth.exception.InvalidConfigurationException;
 import com.aws.greengrass.clientdevices.auth.session.MqttSessionFactory;
@@ -129,10 +124,6 @@
         sessionManager.setSessionConfig(new SessionConfig(getConfig()));
     }
 
-<<<<<<< HEAD
-=======
-
->>>>>>> 958cb055
 
     private int getValidCloudCallQueueSize(Topics topics) {
         int newSize = Coerce.toInt(
@@ -159,18 +150,10 @@
     }
 
     private void onConfigurationChanged() {
-<<<<<<< HEAD
         useCases = new UseCases(getConfig());
 
         try {
             cdaConfiguration = CDAConfiguration.from(getConfig());
-=======
-        runtimeConfiguration = new RuntimeConfiguration(getRuntimeConfig());
-
-        try {
-            caConfiguration = CAConfiguration.from(getConfig());
-            certificateManager.updateCAConfiguration(caConfiguration);
->>>>>>> 958cb055
         } catch (URISyntaxException e) {
             serviceErrored(e);
         }
@@ -206,7 +189,6 @@
             }
         }
 
-<<<<<<< HEAD
         try {
             if (whatHappened == WhatHappened.initialized || node == null) {
                 updateDeviceGroups(whatHappened, deviceGroupTopics);
@@ -215,8 +197,8 @@
             } else if (node.childOf(DEVICE_GROUPS_TOPICS)) {
                 updateDeviceGroups(whatHappened, deviceGroupTopics);
             } else if (
-                (node.childOf(CA_TYPE_KEY) || node.childOf(DEPRECATED_CA_TYPE_KEY))
-                && cdaConfiguration.isCaTypesProvided()
+                    (node.childOf(CA_TYPE_KEY) || node.childOf(DEPRECATED_CA_TYPE_KEY))
+                            && cdaConfiguration.isCaTypesProvided()
             ) {
                 ((ConfigureCertificateAuthorityUseCase) useCases.get(ConfigureCertificateAuthorityUseCase.class))
                         .execute(cdaConfiguration);
@@ -224,18 +206,6 @@
         } catch (KeyStoreException | IOException | CertificateEncodingException | InvalidCertificateAuthorityException
                  | InvalidConfigurationException e) {
             serviceErrored(e);
-=======
-        if (whatHappened == WhatHappened.initialized || node == null) {
-            updateDeviceGroups(whatHappened, deviceGroupTopics);
-            updateCertificateAuthority();
-        } else if (node.childOf(DEVICE_GROUPS_TOPICS)) {
-            updateDeviceGroups(whatHappened, deviceGroupTopics);
-        } else if (node.childOf(CA_TYPE_KEY) || node.childOf(DEPRECATED_CA_TYPE_KEY)) {
-            if (caConfiguration.getCaTypeList().isEmpty()) {
-                return;
-            }
-            updateCertificateAuthority();
->>>>>>> 958cb055
         }
     }
 
@@ -294,41 +264,9 @@
         }
     }
 
-<<<<<<< HEAD
     void updateCACertificateConfig(List<String> caCerts) {
         // NOTE: This shouldn't exist - This is just being exposed for test shouldn't be public API
         cdaConfiguration.updateCACertificates(caCerts);
-=======
-    private void updateCertificateAuthority() {
-        String thingName = Coerce.toString(deviceConfiguration.getThingName());
-
-        // NOTE: This entire method will be moved out of here and will become part of a workflow/usecase
-        try {
-            if (caConfiguration.isUsingCustomCA()) {
-                certificateManager.configureCustomCA();
-            } else {
-                certificateManager.generateCA(runtimeConfiguration.getCaPassphrase());
-                runtimeConfiguration.updateCAPassphrase(certificateManager.getCaPassPhrase());
-            }
-
-            // Upload the generated or provided CA certificates to the GG cloud and update config
-            // NOTE: uploadCoreDeviceCAs should not block execution.
-            certificateManager.uploadCoreDeviceCAs(thingName);
-            runtimeConfiguration.updateCACertificates(certificateManager.getCACertificates());
-        } catch (CloudServiceInteractionException e) {
-            logger.atError().cause(e).kv("coreThingName", thingName)
-                    .log("Unable to upload core CA certificates to the cloud");
-        } catch (KeyStoreException | IOException | CertificateEncodingException | InvalidCertificateAuthorityException
-                 | InvalidConfigurationException e) {
-            logger.atError().cause(e).log("Failed to get the CA certificates");
-            serviceErrored(e);
-        }
-    }
-
-    void updateCACertificateConfig(List<String> caCerts) {
-        // NOTE: This shouldn't exist - This is just being exposed for test shouldn't be public API
-        runtimeConfiguration.updateCACertificates(caCerts);
->>>>>>> 958cb055
     }
 
     @Override
