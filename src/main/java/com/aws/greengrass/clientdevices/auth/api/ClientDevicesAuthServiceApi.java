--- conflicted
+++ resolved
@@ -12,10 +12,7 @@
 import com.aws.greengrass.clientdevices.auth.exception.AuthorizationException;
 import com.aws.greengrass.clientdevices.auth.exception.CertificateGenerationException;
 import com.aws.greengrass.clientdevices.auth.iot.events.VerifyClientDeviceIdentityEvent;
-<<<<<<< HEAD
-=======
 import com.aws.greengrass.clientdevices.auth.iot.usecases.VerifyCertificateValidityPeriod;
->>>>>>> f15f3eb8
 import com.aws.greengrass.clientdevices.auth.iot.usecases.VerifyIotCertificate;
 import com.aws.greengrass.clientdevices.auth.session.SessionManager;
 import com.aws.greengrass.logging.api.Logger;
@@ -30,10 +27,7 @@
     private final CertificateManager certificateManager;
     private final UseCases useCases;
     private final DomainEvents domainEvents;
-<<<<<<< HEAD
     private static final Logger logger = LogManager.getLogger(ClientDevicesAuthServiceApi.class);
-=======
->>>>>>> f15f3eb8
 
     /**
      * Constructor.
@@ -63,7 +57,6 @@
      */
     @SuppressWarnings("PMD.AvoidCatchingGenericException")
     public boolean verifyClientDeviceIdentity(String certificatePem) {
-<<<<<<< HEAD
         try {
             boolean success;
 
@@ -71,7 +64,8 @@
             if (deviceAuthClient.isGreengrassComponent(certificatePem)) {
                 success = true;
             } else {
-                success = useCases.get(VerifyIotCertificate.class).apply(certificatePem);
+                success = useCases.get(VerifyCertificateValidityPeriod.class).apply(certificatePem) && useCases.get(
+                    VerifyIotCertificate.class).apply(certificatePem);
             }
 
             domainEvents.emit(new VerifyClientDeviceIdentityEvent(success ? VerifyClientDeviceIdentityEvent
@@ -82,16 +76,6 @@
             domainEvents.emit(new ServiceErrorEvent());
             logger.atError().cause(e).log("Unable to verify client device identity");
             throw e;
-=======
-        boolean success;
-
-        // Allow internal clients to verify their identities
-        if (deviceAuthClient.isGreengrassComponent(certificatePem)) {
-            success = true;
-        } else {
-            success = useCases.get(VerifyCertificateValidityPeriod.class).apply(certificatePem) && useCases.get(
-                    VerifyIotCertificate.class).apply(certificatePem);
->>>>>>> f15f3eb8
         }
 
         domainEvents.emit(new VerifyClientDeviceIdentityEvent(success
@@ -135,7 +119,6 @@
     @SuppressWarnings("PMD.AvoidCatchingGenericException")
     public boolean authorizeClientDeviceAction(AuthorizationRequest authorizationRequest)
             throws AuthorizationException {
-<<<<<<< HEAD
         try {
             boolean isAuthorized = deviceAuthClient.canDevicePerform(authorizationRequest);
 
@@ -152,15 +135,6 @@
             logger.atError().cause(e).log("Unable to authorize client device action");
             throw e;
         }
-=======
-        boolean isAuthorized = deviceAuthClient.canDevicePerform(authorizationRequest);
-
-        domainEvents.emit(new AuthorizeClientDeviceActionEvent(isAuthorized
-                ? AuthorizeClientDeviceActionEvent.AuthorizationStatus.SUCCESS :
-                AuthorizeClientDeviceActionEvent.AuthorizationStatus.FAIL));
-
-        return isAuthorized;
->>>>>>> f15f3eb8
     }
 
     /**
