--- conflicted
+++ resolved
@@ -14,15 +14,11 @@
 import com.aws.greengrass.util.Coerce;
 import com.aws.greengrass.util.RetryUtils;
 import lombok.AccessLevel;
-<<<<<<< HEAD
 import lombok.Builder;
 import lombok.Data;
 import lombok.Getter;
 import lombok.RequiredArgsConstructor;
 import lombok.Setter;
-=======
-import lombok.Getter;
->>>>>>> 7170e20b
 import software.amazon.awssdk.crt.mqtt.MqttClientConnection;
 import software.amazon.awssdk.crt.mqtt.MqttClientConnectionEvents;
 import software.amazon.awssdk.crt.mqtt.MqttException;
@@ -44,10 +40,7 @@
 import java.util.HashMap;
 import java.util.List;
 import java.util.Map;
-<<<<<<< HEAD
 import java.util.Objects;
-=======
->>>>>>> 7170e20b
 import java.util.Random;
 import java.util.concurrent.CopyOnWriteArrayList;
 import java.util.concurrent.ExecutionException;
@@ -56,11 +49,8 @@
 import java.util.concurrent.ScheduledExecutorService;
 import java.util.concurrent.TimeUnit;
 import java.util.concurrent.TimeoutException;
-<<<<<<< HEAD
 import java.util.concurrent.atomic.AtomicInteger;
 import java.util.concurrent.atomic.AtomicReference;
-=======
->>>>>>> 7170e20b
 import javax.inject.Inject;
 
 @SuppressWarnings("PMD.ImmutableField")
@@ -100,10 +90,7 @@
     private final ExecutorService executorService;
     private final String shadowName;
     private final ConnectivityInfoProvider connectivityInfoProvider;
-<<<<<<< HEAD
     private final ShadowProcessor shadowProcessor;
-=======
->>>>>>> 7170e20b
 
     @Getter(AccessLevel.PACKAGE) // for unit tests
     private final MqttClientConnectionEvents callbacks = new MqttClientConnectionEvents() {
@@ -124,10 +111,7 @@
      * Construct a new CISShadowMonitor.
      *
      * @param mqttClient               IoT MQTT client
-<<<<<<< HEAD
      * @param ses                      Scheduled executor service
-=======
->>>>>>> 7170e20b
      * @param executorService          Executor service
      * @param deviceConfiguration      Device configuration
      * @param connectivityInfoProvider Connectivity Info Provider
@@ -214,7 +198,11 @@
         LOGGER.info("Publishing to get shadow topic");
         GetShadowRequest getShadowRequest = new GetShadowRequest();
         getShadowRequest.thingName = shadowName;
-        iotShadowClient.PublishGetShadow(getShadowRequest, QualityOfService.AT_LEAST_ONCE);
+        iotShadowClient.PublishGetShadow(getShadowRequest, QualityOfService.AT_LEAST_ONCE)
+                .exceptionally(e -> {
+                    LOGGER.atWarn().cause(e).log("Unable to retrieve CIS shadow");
+                    return null;
+                });
     }
 
     private void subscribeToShadowTopics() throws InterruptedException {
@@ -228,11 +216,7 @@
                 shadowDeltaUpdatedSubscriptionRequest.thingName = shadowName;
                 iotShadowClient.SubscribeToShadowDeltaUpdatedEvents(shadowDeltaUpdatedSubscriptionRequest,
                                 QualityOfService.AT_LEAST_ONCE,
-<<<<<<< HEAD
                                 this::queueCISShadowProcessing,
-=======
-                                this::processCISShadow,
->>>>>>> 7170e20b
                                 (e) -> LOGGER.atError()
                                         .log("Error processing shadowDeltaUpdatedSubscription Response", e))
                         .get(TIMEOUT_FOR_SUBSCRIBING_TO_TOPICS_SECONDS, TimeUnit.SECONDS);
@@ -242,11 +226,7 @@
                 getShadowSubscriptionRequest.thingName = shadowName;
                 iotShadowClient.SubscribeToGetShadowAccepted(getShadowSubscriptionRequest,
                                 QualityOfService.AT_LEAST_ONCE,
-<<<<<<< HEAD
                                 this::queueCISShadowProcessing,
-=======
-                                this::processCISShadow,
->>>>>>> 7170e20b
                                 (e) -> LOGGER.atError()
                                         .log("Error processing getShadowSubscription Response", e))
                         .get(TIMEOUT_FOR_SUBSCRIBING_TO_TOPICS_SECONDS, TimeUnit.SECONDS);
@@ -272,7 +252,6 @@
         }
     }
 
-<<<<<<< HEAD
     private void unsubscribeFromShadowTopics() {
         if (connection != null) {
             LOGGER.atDebug().log("Unsubscribing from CIS shadow topics");
@@ -413,30 +392,6 @@
             if (request == null) {
                 return;
             }
-=======
-    private void processCISShadow(GetShadowResponse response) {
-        processCISShadow(response.version, response.state.desired);
-    }
-
-    private void processCISShadow(ShadowDeltaUpdatedEvent event) {
-        processCISShadow(event.version, event.state);
-    }
-
-    @SuppressWarnings("PMD.AvoidCatchingGenericException")
-    private synchronized void processCISShadow(int version, Map<String, Object> desiredState) {
-        if (version == lastVersion) {
-            LOGGER.atInfo().kv(VERSION, version).log("Already processed version. Skipping cert re-generation");
-            updateCISShadowReportedState(version, desiredState);
-            return;
-        }
-
-        LOGGER.atInfo().log("New CIS version: {}", version);
-
-        // NOTE: This method executes in an MQTT CRT thread. Since certificate generation is a compute intensive
-        // operation (particularly on low end devices) it is imperative that we process this event asynchronously
-        // to avoid blocking other MQTT subscribers in the Nucleus
-        CompletableFuture.runAsync(() -> {
->>>>>>> 7170e20b
             try {
                 handleShadowProcessingRequest(request);
             } catch (Exception e) {
@@ -475,7 +430,6 @@
                                 + " Check that the core device's IoT policy "
                                 + "grants the greengrass:GetConnectivityInfo permission");
                 return;
-<<<<<<< HEAD
             }
 
             List<String> previousHostAddresses = hostAddresses.getAndSet(newHostAddresses);
@@ -484,8 +438,6 @@
                         .log("No change in connectivity info. Skipping cert regeneration");
                 updateCISShadowReportedState(version, desiredState);
                 return;
-=======
->>>>>>> 7170e20b
             }
 
             try {
@@ -496,7 +448,6 @@
                 LOGGER.atError().kv(VERSION, version).cause(e).log("Failed to generate new certificates");
                 return;
             }
-<<<<<<< HEAD
 
             try {
                 updateCISShadowReportedState(version, desiredState);
@@ -515,50 +466,6 @@
             );
             return connectivityInfoProvider.getCachedHostAddresses();
         }
-=======
-
-            try {
-                updateCISShadowReportedState(version, desiredState);
-            } finally {
-                lastVersion = version;
-            }
-        }, executorService).exceptionally(e -> {
-            LOGGER.atError().kv(VERSION, version).cause(e).log("Unable to handle CIS shadow delta");
-            return null;
-        });
-    }
-
-    /**
-     * Asynchronously update the CIS shadow's <b>reported</b> state for the given shadow version.
-     *
-     * @param version CIS shadow version
-     * @param desired CIS shadow <b>desired</b> state
-     */
-    private void updateCISShadowReportedState(int version, Map<String, Object> desired) {
-        LOGGER.atInfo().kv(VERSION, version).log("Reporting CIS version");
-        UpdateShadowRequest updateShadowRequest = new UpdateShadowRequest();
-        updateShadowRequest.thingName = shadowName;
-        updateShadowRequest.version = version;
-        updateShadowRequest.state = new ShadowState();
-        updateShadowRequest.state.reported = desired == null ? null : new HashMap<>(desired);
-        iotShadowClient.PublishUpdateShadow(updateShadowRequest, QualityOfService.AT_LEAST_ONCE)
-                .exceptionally(e -> {
-                    LOGGER.atWarn().kv(VERSION, version).cause(e).log("Unable to report CIS shadow version");
-                    return null;
-                });
-    }
-
-    private void publishToGetCISShadowTopic() {
-        LOGGER.info("Publishing to get shadow topic");
-        GetShadowRequest getShadowRequest = new GetShadowRequest();
-        getShadowRequest.thingName = shadowName;
-        iotShadowClient.PublishGetShadow(getShadowRequest, QualityOfService.AT_LEAST_ONCE)
-                .exceptionally(e -> {
-                    LOGGER.atWarn().cause(e).log("Unable to retrieve CIS shadow");
-                    return null;
-                });
-    }
->>>>>>> 7170e20b
 
         /**
          * Asynchronously update the CIS shadow's <b>reported</b> state for the given shadow version.
